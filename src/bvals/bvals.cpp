//========================================================================================
// Athena++ astrophysical MHD code
// Copyright(C) 2014 James M. Stone <jmstone@princeton.edu> and other code contributors
// Licensed under the 3-clause BSD License, see LICENSE file for details
//========================================================================================
//! \file bvals.cpp
//  \brief constructor/destructor and utility functions for BoundaryValues class

// C++ headers
#include <iostream>   // endl
#include <iomanip>
#include <sstream>    // stringstream
#include <stdexcept>  // runtime_error
#include <string>     // c_str()
#include <cstring>    // memcpy
#include <cstdlib>
#include <cmath>

// Athena++ classes headers
#include "bvals.hpp"
#include "../athena.hpp"
#include "../globals.hpp"
#include "../athena_arrays.hpp"
#include "../mesh/mesh_refinement.hpp"
#include "../mesh/mesh.hpp"
#include "../hydro/hydro.hpp"
#include "../eos/eos.hpp"
#include "../field/field.hpp"
#include "../multigrid/multigrid.hpp"
#include "../gravity/mggravity.hpp"
#include "../coordinates/coordinates.hpp"
#include "../utils/buffer_utils.hpp"

// MPI header
#ifdef MPI_PARALLEL
#include <mpi.h>
#endif

// BoundaryValues constructor - sets functions for the appropriate
// boundary conditions at each of the 6 dirs of a MeshBlock

BoundaryValues::BoundaryValues(MeshBlock *pmb, enum BoundaryFlag *input_bcs)
 : BoundaryBase(pmb->pmy_mesh, pmb->loc, pmb->block_size, input_bcs)
{
  pmy_block_=pmb;
  for(int i=0; i<6; i++)
    BoundaryFunction_[i]=NULL;

// Set BC functions for each of the 6 boundaries in turn ---------------------------------
  // Inner x1
  nface_=2; nedge_=0;
  switch(block_bcs[INNER_X1]){
    case REFLECTING_BNDRY:
      BoundaryFunction_[INNER_X1] = ReflectInnerX1;
      break;
    case OUTFLOW_BNDRY:
      BoundaryFunction_[INNER_X1] = OutflowInnerX1;
      break;
    case BLOCK_BNDRY: // block boundary
    case PERIODIC_BNDRY: // periodic boundary
      BoundaryFunction_[INNER_X1] = NULL;
      break;
    case USER_BNDRY: // user-enrolled BCs
      BoundaryFunction_[INNER_X1] = pmy_mesh_->BoundaryFunction_[INNER_X1];
      break;
    default:
      std::stringstream msg;
      msg << "### FATAL ERROR in BoundaryValues constructor" << std::endl
          << "Flag ix1_bc=" << block_bcs[INNER_X1] << " not valid" << std::endl;
      throw std::runtime_error(msg.str().c_str());
      break;
   }

  // Outer x1
  switch(block_bcs[OUTER_X1]){
    case REFLECTING_BNDRY:
      BoundaryFunction_[OUTER_X1] = ReflectOuterX1;
      break;
    case OUTFLOW_BNDRY:
      BoundaryFunction_[OUTER_X1] = OutflowOuterX1;
      break;
    case BLOCK_BNDRY: // block boundary
    case PERIODIC_BNDRY: // periodic boundary
      BoundaryFunction_[OUTER_X1] = NULL;
      break;
    case USER_BNDRY: // user-enrolled BCs
      BoundaryFunction_[OUTER_X1] = pmy_mesh_->BoundaryFunction_[OUTER_X1];
      break;
    default:
      std::stringstream msg;
      msg << "### FATAL ERROR in BoundaryValues constructor" << std::endl
          << "Flag ox1_bc=" << block_bcs[OUTER_X1] << " not valid" << std::endl;
      throw std::runtime_error(msg.str().c_str());
  }

  if (pmb->block_size.nx2 > 1) {
    nface_=4; nedge_=4;
    // Inner x2
    switch(block_bcs[INNER_X2]){
      case REFLECTING_BNDRY:
        BoundaryFunction_[INNER_X2] = ReflectInnerX2;
        break;
      case OUTFLOW_BNDRY:
        BoundaryFunction_[INNER_X2] = OutflowInnerX2;
        break;
      case BLOCK_BNDRY: // block boundary
      case PERIODIC_BNDRY: // periodic boundary
      case POLAR_BNDRY: // polar boundary
        BoundaryFunction_[INNER_X2] = NULL;
        break;
      case POLAR_BNDRY_WEDGE: //polar boundary with a wedge
        BoundaryFunction_[INNER_X2] = PolarWedgeInnerX2;
        break;
      case USER_BNDRY: // user-enrolled BCs
        BoundaryFunction_[INNER_X2] = pmy_mesh_->BoundaryFunction_[INNER_X2];
        break;
      default:
        std::stringstream msg;
        msg << "### FATAL ERROR in BoundaryValues constructor" << std::endl
            << "Flag ix2_bc=" << block_bcs[INNER_X2] << " not valid" << std::endl;
        throw std::runtime_error(msg.str().c_str());
     }

    // Outer x2
    switch(block_bcs[OUTER_X2]){
      case REFLECTING_BNDRY:
        BoundaryFunction_[OUTER_X2] = ReflectOuterX2;
        break;
      case OUTFLOW_BNDRY:
        BoundaryFunction_[OUTER_X2] = OutflowOuterX2;
        break;
      case BLOCK_BNDRY: // block boundary
      case PERIODIC_BNDRY: // periodic boundary
      case POLAR_BNDRY: // polar boundary
        BoundaryFunction_[OUTER_X2] = NULL;
        break;
      case POLAR_BNDRY_WEDGE: //polar boundary with a wedge
        BoundaryFunction_[OUTER_X2] = PolarWedgeOuterX2;
        break;
      case USER_BNDRY: // user-enrolled BCs
        BoundaryFunction_[OUTER_X2] = pmy_mesh_->BoundaryFunction_[OUTER_X2];
        break;
      default:
        std::stringstream msg;
        msg << "### FATAL ERROR in BoundaryValues constructor" << std::endl
            << "Flag ox2_bc=" << block_bcs[OUTER_X2] << " not valid" << std::endl;
        throw std::runtime_error(msg.str().c_str());
    }
  }

  if (pmb->block_size.nx3 > 1) {
    nface_=6; nedge_=12;
    // Inner x3
    switch(block_bcs[INNER_X3]){
      case REFLECTING_BNDRY:
        BoundaryFunction_[INNER_X3] = ReflectInnerX3;
        break;
      case OUTFLOW_BNDRY:
        BoundaryFunction_[INNER_X3] = OutflowInnerX3;
        break;
      case BLOCK_BNDRY: // block boundary
      case PERIODIC_BNDRY: // periodic boundary
        BoundaryFunction_[INNER_X3] = NULL;
        break;
      case USER_BNDRY: // user-enrolled BCs
        BoundaryFunction_[INNER_X3] = pmy_mesh_->BoundaryFunction_[INNER_X3];
        break;
      default:
        std::stringstream msg;
        msg << "### FATAL ERROR in BoundaryValues constructor" << std::endl
            << "Flag ix3_bc=" << block_bcs[INNER_X3] << " not valid" << std::endl;
        throw std::runtime_error(msg.str().c_str());
     }

    // Outer x3
    switch(block_bcs[OUTER_X3]){
      case REFLECTING_BNDRY:
        BoundaryFunction_[OUTER_X3] = ReflectOuterX3;
        break;
      case OUTFLOW_BNDRY:
        BoundaryFunction_[OUTER_X3] = OutflowOuterX3;
        break;
      case BLOCK_BNDRY: // block boundary
      case PERIODIC_BNDRY: // periodic boundary
        BoundaryFunction_[OUTER_X3] = NULL;
        break;
      case USER_BNDRY: // user-enrolled BCs
        BoundaryFunction_[OUTER_X3] = pmy_mesh_->BoundaryFunction_[OUTER_X3];
        break;
      default:
        std::stringstream msg;
        msg << "### FATAL ERROR in BoundaryValues constructor" << std::endl
            << "Flag ox3_bc=" << block_bcs[OUTER_X3] << " not valid" << std::endl;
        throw std::runtime_error(msg.str().c_str());
    }
  }

  // Count number of blocks wrapping around pole
  if (block_bcs[INNER_X2] == POLAR_BNDRY || block_bcs[INNER_X2] == POLAR_BNDRY_WEDGE) {
    if(pmy_mesh_->nrbx3>1 && pmy_mesh_->nrbx3%2!=0) {
      std::stringstream msg;
      msg << "### FATAL ERROR in BoundaryValues constructor" << std::endl
          << "Number of MeshBlocks around the pole must be 1 or even." << std::endl;
      throw std::runtime_error(msg.str().c_str());
    }
    int level = pmb->loc.level - pmy_mesh_->root_level;
    num_north_polar_blocks_ = pmy_mesh_->nrbx3 * (1 << level);
  }
  else
    num_north_polar_blocks_ = 0;
  if (block_bcs[OUTER_X2] == POLAR_BNDRY || block_bcs[OUTER_X2] == POLAR_BNDRY_WEDGE) {
    if(pmy_mesh_->nrbx3>1 && pmy_mesh_->nrbx3%2!=0) {
      std::stringstream msg;
      msg << "### FATAL ERROR in BoundaryValues constructor" << std::endl
          << "Number of MeshBlocks around the pole must be 1 or even." << std::endl;
      throw std::runtime_error(msg.str().c_str());
    }
    int level = pmb->loc.level - pmy_mesh_->root_level;
    num_south_polar_blocks_ = pmy_mesh_->nrbx3 * (1 << level);
  } else {
    num_south_polar_blocks_ = 0;
  }

<<<<<<< HEAD
  // Clear flags and requests
  for(int i=0;i<56;i++){
    hydro_flag_[i]=BNDRY_WAITING;
    field_flag_[i]=BNDRY_WAITING;
    gravity_flag_[i]=BNDRY_WAITING;
    hydro_send_[i]=NULL;
    hydro_recv_[i]=NULL;
    field_send_[i]=NULL;
    field_recv_[i]=NULL;
    gravity_send_[i]=NULL;
    gravity_recv_[i]=NULL;
#ifdef MPI_PARALLEL
    req_hydro_send_[i]=MPI_REQUEST_NULL;
    req_hydro_recv_[i]=MPI_REQUEST_NULL;
    req_field_send_[i]=MPI_REQUEST_NULL;
    req_field_recv_[i]=MPI_REQUEST_NULL;
    req_gravity_send_[i]=MPI_REQUEST_NULL;
    req_gravity_recv_[i]=MPI_REQUEST_NULL;
#endif
  }
  for(int i=0;i<48;i++){
    emfcor_send_[i]=NULL;
    emfcor_recv_[i]=NULL;
    emfcor_flag_[i]=BNDRY_WAITING;
#ifdef MPI_PARALLEL
    req_emfcor_send_[i]=MPI_REQUEST_NULL;
    req_emfcor_recv_[i]=MPI_REQUEST_NULL;
#endif
  }
  for(int i=0;i<6;i++){
    flcor_send_[i]=NULL;
#ifdef MPI_PARALLEL
    req_flcor_send_[i]=MPI_REQUEST_NULL;
#endif
    for(int j=0;j<=1;j++) {
      for(int k=0;k<=1;k++) {
        flcor_recv_[i][j][k]=NULL;
        flcor_flag_[i][j][k]=BNDRY_WAITING;
#ifdef MPI_PARALLEL
        req_flcor_recv_[i][j][k]=MPI_REQUEST_NULL;
#endif
      }
    }
=======
  InitBoundaryData(bd_hydro_, BNDRY_HYDRO);
  if(pmy_mesh_->multilevel==true) // SMR or AMR
    InitBoundaryData(bd_flcor_, BNDRY_FLCOR);
  if(MAGNETIC_FIELDS_ENABLED) {
    InitBoundaryData(bd_field_, BNDRY_FIELD);
    InitBoundaryData(bd_emfcor_, BNDRY_EMFCOR);
>>>>>>> d6fe407b
  }
  if(SELF_GRAVITY_ENABLED == 1)
    InitBoundaryData(bd_gravity_, BNDRY_GRAVITY);

  if (num_north_polar_blocks_ > 0) {
    emf_north_send_ = new Real *[num_north_polar_blocks_];
    emf_north_recv_ = new Real *[num_north_polar_blocks_];
    emf_north_flag_ = new enum BoundaryStatus[num_north_polar_blocks_];
#ifdef MPI_PARALLEL
    req_emf_north_send_ = new MPI_Request[num_north_polar_blocks_];
    req_emf_north_recv_ = new MPI_Request[num_north_polar_blocks_];
#endif
    for (int n = 0; n < num_north_polar_blocks_; ++n) {
      emf_north_send_[n] = NULL;
      emf_north_recv_[n] = NULL;
      emf_north_flag_[n] = BNDRY_WAITING;
#ifdef MPI_PARALLEL
      req_emf_north_send_[n] = MPI_REQUEST_NULL;
      req_emf_north_recv_[n] = MPI_REQUEST_NULL;
#endif
    }
  }
  if (num_south_polar_blocks_ > 0) {
    emf_south_send_ = new Real *[num_south_polar_blocks_];
    emf_south_recv_ = new Real *[num_south_polar_blocks_];
    emf_south_flag_ = new enum BoundaryStatus[num_south_polar_blocks_];
#ifdef MPI_PARALLEL
    req_emf_south_send_ = new MPI_Request[num_south_polar_blocks_];
    req_emf_south_recv_ = new MPI_Request[num_south_polar_blocks_];
#endif
    for (int n = 0; n < num_south_polar_blocks_; ++n) {
      emf_south_send_[n] = NULL;
      emf_south_recv_[n] = NULL;
      emf_south_flag_[n] = BNDRY_WAITING;
#ifdef MPI_PARALLEL
      req_emf_south_send_[n] = MPI_REQUEST_NULL;
      req_emf_south_recv_[n] = MPI_REQUEST_NULL;
#endif
    }
  }

<<<<<<< HEAD
  // Allocate buffers for non-polar neighbor communication
  for(int n=0;n<pmb->pmy_mesh->maxneighbor_;n++) {
    int size=((BoundaryValues::ni[n].ox1==0)?pmb->block_size.nx1:NGHOST)
            *((BoundaryValues::ni[n].ox2==0)?pmb->block_size.nx2:NGHOST)
            *((BoundaryValues::ni[n].ox3==0)?pmb->block_size.nx3:NGHOST);
    if(pmb->pmy_mesh->multilevel==true) {
      int f2c=((BoundaryValues::ni[n].ox1==0)?((pmb->block_size.nx1+1)/2):NGHOST)
             *((BoundaryValues::ni[n].ox2==0)?((pmb->block_size.nx2+1)/2):NGHOST)
             *((BoundaryValues::ni[n].ox3==0)?((pmb->block_size.nx3+1)/2):NGHOST);
      int c2f=((BoundaryValues::ni[n].ox1==0)?((pmb->block_size.nx1+1)/2+cng1):cng)
             *((BoundaryValues::ni[n].ox2==0)?((pmb->block_size.nx2+1)/2+cng2):cng)
             *((BoundaryValues::ni[n].ox3==0)?((pmb->block_size.nx3+1)/2+cng3):cng);
      size=std::max(size,c2f);
      size=std::max(size,f2c);
    }
    size*=NHYDRO;
    hydro_send_[n]=new Real[size];
    hydro_recv_[n]=new Real[size];
  }

  if(SELF_GRAVITY_ENABLED){
    for(int n=0;n<pmb->pmy_mesh->maxneighbor_;n++) {
      int size=((BoundaryValues::ni[n].ox1==0)?pmb->block_size.nx1:NGHOST)
              *((BoundaryValues::ni[n].ox2==0)?pmb->block_size.nx2:NGHOST)
              *((BoundaryValues::ni[n].ox3==0)?pmb->block_size.nx3:NGHOST);
      gravity_send_[n]=new Real[size];
      gravity_recv_[n]=new Real[size];
    }
  }

  if (MAGNETIC_FIELDS_ENABLED) {
    for(int n=0;n<pmb->pmy_mesh->maxneighbor_;n++) {
      int size1=((BoundaryValues::ni[n].ox1==0)?(pmb->block_size.nx1+1):NGHOST)
               *((BoundaryValues::ni[n].ox2==0)?(pmb->block_size.nx2):NGHOST)
               *((BoundaryValues::ni[n].ox3==0)?(pmb->block_size.nx3):NGHOST);
      int size2=((BoundaryValues::ni[n].ox1==0)?(pmb->block_size.nx1):NGHOST)
               *((BoundaryValues::ni[n].ox2==0)?(pmb->block_size.nx2+f2d):NGHOST)
               *((BoundaryValues::ni[n].ox3==0)?(pmb->block_size.nx3):NGHOST);
      int size3=((BoundaryValues::ni[n].ox1==0)?(pmb->block_size.nx1):NGHOST)
               *((BoundaryValues::ni[n].ox2==0)?(pmb->block_size.nx2):NGHOST)
               *((BoundaryValues::ni[n].ox3==0)?(pmb->block_size.nx3+f3d):NGHOST);
      int size=size1+size2+size3;
      if(pmb->pmy_mesh->multilevel==true) {
        if(BoundaryValues::ni[n].type!=NEIGHBOR_FACE) {
          if(BoundaryValues::ni[n].ox1!=0) size1=size1/NGHOST*(NGHOST+1);
          if(BoundaryValues::ni[n].ox2!=0) size2=size2/NGHOST*(NGHOST+1);
          if(BoundaryValues::ni[n].ox3!=0) size3=size3/NGHOST*(NGHOST+1);
        }
        size=size1+size2+size3;
        int f2c1=((BoundaryValues::ni[n].ox1==0)?((pmb->block_size.nx1+1)/2+1):cng)
                *((BoundaryValues::ni[n].ox2==0)?((pmb->block_size.nx2+1)/2):cng)
                *((BoundaryValues::ni[n].ox3==0)?((pmb->block_size.nx3+1)/2):cng);
        int f2c2=((BoundaryValues::ni[n].ox1==0)?((pmb->block_size.nx1+1)/2):cng)
                *((BoundaryValues::ni[n].ox2==0)?((pmb->block_size.nx2+1)/2+f2d):cng)
                *((BoundaryValues::ni[n].ox3==0)?((pmb->block_size.nx3+1)/2):cng);
        int f2c3=((BoundaryValues::ni[n].ox1==0)?((pmb->block_size.nx1+1)/2):cng)
                *((BoundaryValues::ni[n].ox2==0)?((pmb->block_size.nx2+1)/2):cng)
                *((BoundaryValues::ni[n].ox3==0)?((pmb->block_size.nx3+1)/2+f3d):cng);
        if(BoundaryValues::ni[n].type!=NEIGHBOR_FACE) {
          if(BoundaryValues::ni[n].ox1!=0) f2c1=f2c1/cng*(cng+1);
          if(BoundaryValues::ni[n].ox2!=0) f2c2=f2c2/cng*(cng+1);
          if(BoundaryValues::ni[n].ox3!=0) f2c3=f2c3/cng*(cng+1);
        }
        int fsize=f2c1+f2c2+f2c3;
        int c2f1=
          ((BoundaryValues::ni[n].ox1==0)?((pmb->block_size.nx1+1)/2+1+cng):cng+1)
         *((BoundaryValues::ni[n].ox2==0)?((pmb->block_size.nx2+1)/2+cng*f2d):cng)
         *((BoundaryValues::ni[n].ox3==0)?((pmb->block_size.nx3+1)/2+cng*f3d):cng);
        int c2f2=
          ((BoundaryValues::ni[n].ox1==0)?((pmb->block_size.nx1+1)/2+cng):cng)
         *((BoundaryValues::ni[n].ox2==0)?((pmb->block_size.nx2+1)/2+f2d+cng*f2d):cng+1)
         *((BoundaryValues::ni[n].ox3==0)?((pmb->block_size.nx3+1)/2+cng*f3d):cng);
        int c2f3=
          ((BoundaryValues::ni[n].ox1==0)?((pmb->block_size.nx1+1)/2+cng):cng)
         *((BoundaryValues::ni[n].ox2==0)?((pmb->block_size.nx2+1)/2+f2d*cng):cng)
         *((BoundaryValues::ni[n].ox3==0)?((pmb->block_size.nx3+1)/2+f3d+cng*f3d):cng+1);
         int csize=c2f1+c2f2+c2f3;
          size=std::max(size,std::max(csize,fsize));
      }
      field_send_[n]=new Real[size];
      field_recv_[n]=new Real[size];

      // allocate EMF correction buffer
      if(BoundaryValues::ni[n].type==NEIGHBOR_FACE) {
        if(pmb->block_size.nx3>1) { // 3D
          if(BoundaryValues::ni[n].ox1!=0)
            size=(pmb->block_size.nx2+1)*(pmb->block_size.nx3)
                +(pmb->block_size.nx2)*(pmb->block_size.nx3+1);
          else if(BoundaryValues::ni[n].ox2!=0)
            size=(pmb->block_size.nx1+1)*(pmb->block_size.nx3)
                +(pmb->block_size.nx1)*(pmb->block_size.nx3+1);
          else
            size=(pmb->block_size.nx1+1)*(pmb->block_size.nx2)
                +(pmb->block_size.nx1)*(pmb->block_size.nx2+1);
        }
        else if(pmb->block_size.nx2>1) { // 2D
          if(BoundaryValues::ni[n].ox1!=0)
            size=(pmb->block_size.nx2+1)+pmb->block_size.nx2;
          else 
            size=(pmb->block_size.nx1+1)+pmb->block_size.nx1;
        }
        else // 1D
          size=2;
      }
      else if(BoundaryValues::ni[n].type==NEIGHBOR_EDGE) {
        if(pmb->block_size.nx3>1) { // 3D
          if(BoundaryValues::ni[n].ox3==0) size=pmb->block_size.nx3;
          if(BoundaryValues::ni[n].ox2==0) size=pmb->block_size.nx2;
          if(BoundaryValues::ni[n].ox1==0) size=pmb->block_size.nx1;
        }
       else if(pmb->block_size.nx2>1)
          size=1;
      }
      else continue;
      emfcor_send_[n]=new Real[size];
      emfcor_recv_[n]=new Real[size];
    }
  }

=======
>>>>>>> d6fe407b
  // Allocate buffers for polar neighbor communication
  if (MAGNETIC_FIELDS_ENABLED) {
    if (num_north_polar_blocks_ > 0) {
      for (int n = 0; n < num_north_polar_blocks_; ++n) {
        emf_north_send_[n] = new Real[pmb->block_size.nx1];
        emf_north_recv_[n] = new Real[pmb->block_size.nx1];
      }
    }
    if (num_south_polar_blocks_ > 0) {
      for (int n = 0; n < num_south_polar_blocks_; ++n) {
        emf_south_send_[n] = new Real[pmb->block_size.nx1];
        emf_south_recv_[n] = new Real[pmb->block_size.nx1];
      }
    }
  }

 /* single CPU in the azimuthal direction with the polar boundary*/
  if(pmb->loc.level == pmy_mesh_->root_level &&
     pmy_mesh_->nrbx3 == 1 &&
     (block_bcs[INNER_X2]==POLAR_BNDRY||block_bcs[OUTER_X2]==POLAR_BNDRY||
      block_bcs[INNER_X2]==POLAR_BNDRY_WEDGE||block_bcs[OUTER_X2]==POLAR_BNDRY_WEDGE))
       exc_.NewAthenaArray(pmb->ke+NGHOST+2);

  SearchAndSetNeighbors(pmy_mesh_->tree, pmy_mesh_->ranklist, pmy_mesh_->nslist);
}

// destructor

BoundaryValues::~BoundaryValues()
{
  MeshBlock *pmb=pmy_block_;
<<<<<<< HEAD
  for(int i=0;i<pmb->pmy_mesh->maxneighbor_;i++) {
    delete [] hydro_send_[i];
    delete [] hydro_recv_[i];
  }
  if (SELF_GRAVITY_ENABLED){
    for(int i=0;i<pmb->pmy_mesh->maxneighbor_;i++) {
      delete [] gravity_send_[i];
      delete [] gravity_recv_[i];
    }
  }
=======

  DestroyBoundaryData(bd_hydro_);
  if(pmy_mesh_->multilevel==true) // SMR or AMR
    DestroyBoundaryData(bd_flcor_);
>>>>>>> d6fe407b
  if (MAGNETIC_FIELDS_ENABLED) {
    DestroyBoundaryData(bd_field_);
    DestroyBoundaryData(bd_emfcor_);
  }
  if (SELF_GRAVITY_ENABLED == 1)
    DestroyBoundaryData(bd_gravity_);

  if (MAGNETIC_FIELDS_ENABLED) {
    if (num_north_polar_blocks_ > 0) {
      for (int n = 0; n < num_north_polar_blocks_; ++n) {
        delete[] emf_north_send_[n];
        delete[] emf_north_recv_[n];
      }
    }
    if (num_south_polar_blocks_ > 0) {
      for (int n = 0; n < num_south_polar_blocks_; ++n) {
        delete[] emf_south_send_[n];
        delete[] emf_south_recv_[n];
      }
    }
    if (num_north_polar_blocks_ > 0) {
      delete[] emf_north_send_;
      delete[] emf_north_recv_;
      delete[] emf_north_flag_;
#ifdef MPI_PARALLEL
      delete[] req_emf_north_send_;
      delete[] req_emf_north_recv_;
#endif
    }
    if (num_south_polar_blocks_ > 0) {
      delete[] emf_south_send_;
      delete[] emf_south_recv_;
      delete[] emf_south_flag_;
#ifdef MPI_PARALLEL
      delete[] req_emf_south_send_;
      delete[] req_emf_south_recv_;
#endif
    }
  }
  if(pmb->loc.level == pmy_mesh_->root_level &&
     pmy_mesh_->nrbx3 == 1 &&
     (block_bcs[INNER_X2]==POLAR_BNDRY||block_bcs[OUTER_X2]==POLAR_BNDRY||
      block_bcs[INNER_X2]==POLAR_BNDRY_WEDGE||block_bcs[OUTER_X2]==POLAR_BNDRY_WEDGE))
       exc_.DeleteAthenaArray();
}


//----------------------------------------------------------------------------------------
//! \fn void BoundaryValues::InitBoundaryData(BoundaryData &bd, enum BoundaryType type)
//  \brief Initialize BoundaryData structure
void BoundaryValues::InitBoundaryData(BoundaryData &bd, enum BoundaryType type)
{
  MeshBlock *pmb=pmy_block_;
  bool multilevel=pmy_mesh_->multilevel;
  int cng=pmb->cnghost, cng1=0, cng2=0, cng3=0;
  if(pmb->block_size.nx2>1) cng1=cng, cng2=cng;
  if(pmb->block_size.nx3>1) cng3=cng;
  int f2d=0, f3d=0;
  if(pmb->block_size.nx2 > 1) f2d=1;
  if(pmb->block_size.nx3 > 1) f3d=1;
  int size;
  if(type==BNDRY_FLCOR)
    for(bd.nbmax=0; BoundaryValues::ni[bd.nbmax].type==NEIGHBOR_FACE; bd.nbmax++);
  else if(type==BNDRY_EMFCOR)
    for(bd.nbmax=0; BoundaryValues::ni[bd.nbmax].type<=NEIGHBOR_EDGE; bd.nbmax++);
  else
    bd.nbmax=maxneighbor_;

  for(int n=0;n<bd.nbmax;n++) {
    // Clear flags and requests
    bd.flag[n]=BNDRY_WAITING;
    bd.send[n]=NULL;
    bd.recv[n]=NULL;
#ifdef MPI_PARALLEL
    bd.req_send[n]=MPI_REQUEST_NULL;
    bd.req_recv[n]=MPI_REQUEST_NULL;
#endif

    // Allocate buffers
    // calculate the buffer size
    switch(type) {
      case BNDRY_HYDRO: {
        size=((BoundaryValues::ni[n].ox1==0)?pmb->block_size.nx1:NGHOST)
            *((BoundaryValues::ni[n].ox2==0)?pmb->block_size.nx2:NGHOST)
            *((BoundaryValues::ni[n].ox3==0)?pmb->block_size.nx3:NGHOST);
        if(multilevel) {
          int f2c=((BoundaryValues::ni[n].ox1==0)?((pmb->block_size.nx1+1)/2):NGHOST)
                 *((BoundaryValues::ni[n].ox2==0)?((pmb->block_size.nx2+1)/2):NGHOST)
                 *((BoundaryValues::ni[n].ox3==0)?((pmb->block_size.nx3+1)/2):NGHOST);
          int c2f=((BoundaryValues::ni[n].ox1==0)?((pmb->block_size.nx1+1)/2+cng1):cng)
                 *((BoundaryValues::ni[n].ox2==0)?((pmb->block_size.nx2+1)/2+cng2):cng)
                 *((BoundaryValues::ni[n].ox3==0)?((pmb->block_size.nx3+1)/2+cng3):cng);
          size=std::max(size,c2f);
          size=std::max(size,f2c);
        }
        size*=NHYDRO;
      }
      break;
      case BNDRY_FIELD: {
        int size1=((BoundaryValues::ni[n].ox1==0)?(pmb->block_size.nx1+1):NGHOST)
                 *((BoundaryValues::ni[n].ox2==0)?(pmb->block_size.nx2):NGHOST)
                 *((BoundaryValues::ni[n].ox3==0)?(pmb->block_size.nx3):NGHOST);
        int size2=((BoundaryValues::ni[n].ox1==0)?(pmb->block_size.nx1):NGHOST)
                 *((BoundaryValues::ni[n].ox2==0)?(pmb->block_size.nx2+f2d):NGHOST)
                 *((BoundaryValues::ni[n].ox3==0)?(pmb->block_size.nx3):NGHOST);
        int size3=((BoundaryValues::ni[n].ox1==0)?(pmb->block_size.nx1):NGHOST)
                 *((BoundaryValues::ni[n].ox2==0)?(pmb->block_size.nx2):NGHOST)
                 *((BoundaryValues::ni[n].ox3==0)?(pmb->block_size.nx3+f3d):NGHOST);
        size=size1+size2+size3;
        if(multilevel) {
          if(BoundaryValues::ni[n].type!=NEIGHBOR_FACE) {
            if(BoundaryValues::ni[n].ox1!=0) size1=size1/NGHOST*(NGHOST+1);
            if(BoundaryValues::ni[n].ox2!=0) size2=size2/NGHOST*(NGHOST+1);
            if(BoundaryValues::ni[n].ox3!=0) size3=size3/NGHOST*(NGHOST+1);
          }
          size=size1+size2+size3;
          int f2c1=((BoundaryValues::ni[n].ox1==0)?((pmb->block_size.nx1+1)/2+1):cng)
                  *((BoundaryValues::ni[n].ox2==0)?((pmb->block_size.nx2+1)/2):cng)
                  *((BoundaryValues::ni[n].ox3==0)?((pmb->block_size.nx3+1)/2):cng);
          int f2c2=((BoundaryValues::ni[n].ox1==0)?((pmb->block_size.nx1+1)/2):cng)
                  *((BoundaryValues::ni[n].ox2==0)?((pmb->block_size.nx2+1)/2+f2d):cng)
                  *((BoundaryValues::ni[n].ox3==0)?((pmb->block_size.nx3+1)/2):cng);
          int f2c3=((BoundaryValues::ni[n].ox1==0)?((pmb->block_size.nx1+1)/2):cng)
                  *((BoundaryValues::ni[n].ox2==0)?((pmb->block_size.nx2+1)/2):cng)
                  *((BoundaryValues::ni[n].ox3==0)?((pmb->block_size.nx3+1)/2+f3d):cng);
          if(BoundaryValues::ni[n].type!=NEIGHBOR_FACE) {
            if(BoundaryValues::ni[n].ox1!=0) f2c1=f2c1/cng*(cng+1);
            if(BoundaryValues::ni[n].ox2!=0) f2c2=f2c2/cng*(cng+1);
            if(BoundaryValues::ni[n].ox3!=0) f2c3=f2c3/cng*(cng+1);
          }
          int fsize=f2c1+f2c2+f2c3;
          int c2f1=
            ((BoundaryValues::ni[n].ox1==0)?((pmb->block_size.nx1+1)/2+1+cng):cng+1)
           *((BoundaryValues::ni[n].ox2==0)?((pmb->block_size.nx2+1)/2+cng*f2d):cng)
           *((BoundaryValues::ni[n].ox3==0)?((pmb->block_size.nx3+1)/2+cng*f3d):cng);
          int c2f2=
            ((BoundaryValues::ni[n].ox1==0)?((pmb->block_size.nx1+1)/2+cng):cng)
           *((BoundaryValues::ni[n].ox2==0)?((pmb->block_size.nx2+1)/2+f2d+cng*f2d):cng+1)
           *((BoundaryValues::ni[n].ox3==0)?((pmb->block_size.nx3+1)/2+cng*f3d):cng);
          int c2f3=
            ((BoundaryValues::ni[n].ox1==0)?((pmb->block_size.nx1+1)/2+cng):cng)
           *((BoundaryValues::ni[n].ox2==0)?((pmb->block_size.nx2+1)/2+f2d*cng):cng)
           *((BoundaryValues::ni[n].ox3==0)?((pmb->block_size.nx3+1)/2+f3d+cng*f3d):cng+1);
          int csize=c2f1+c2f2+c2f3;
          size=std::max(size,std::max(csize,fsize));
        }
      }
      break;
      case BNDRY_GRAVITY: {
        size=((BoundaryValues::ni[n].ox1==0)?pmb->block_size.nx1:NGHOST)
            *((BoundaryValues::ni[n].ox2==0)?pmb->block_size.nx2:NGHOST)
            *((BoundaryValues::ni[n].ox3==0)?pmb->block_size.nx3:NGHOST);
      }
      break;
      case BNDRY_FLCOR: {
        if(BoundaryValues::ni[n].ox1!=0)
          size=(pmb->block_size.nx2+1)/2*(pmb->block_size.nx3+1)/2*NHYDRO;
        if(BoundaryValues::ni[n].ox2!=0)
          size=(pmb->block_size.nx1+1)/2*(pmb->block_size.nx3+1)/2*NHYDRO;
        if(BoundaryValues::ni[n].ox3!=0)
          size=(pmb->block_size.nx1+1)/2*(pmb->block_size.nx2+1)/2*NHYDRO;
      }
      break;
      case BNDRY_EMFCOR: {
        if(BoundaryValues::ni[n].type==NEIGHBOR_FACE) {
          if(pmb->block_size.nx3>1) { // 3D
            if(BoundaryValues::ni[n].ox1!=0)
              size=(pmb->block_size.nx2+1)*(pmb->block_size.nx3)
                  +(pmb->block_size.nx2)*(pmb->block_size.nx3+1);
            else if(BoundaryValues::ni[n].ox2!=0)
              size=(pmb->block_size.nx1+1)*(pmb->block_size.nx3)
                  +(pmb->block_size.nx1)*(pmb->block_size.nx3+1);
            else
              size=(pmb->block_size.nx1+1)*(pmb->block_size.nx2)
                  +(pmb->block_size.nx1)*(pmb->block_size.nx2+1);
          }
          else if(pmb->block_size.nx2>1) { // 2D
            if(BoundaryValues::ni[n].ox1!=0)
              size=(pmb->block_size.nx2+1)+pmb->block_size.nx2;
            else 
              size=(pmb->block_size.nx1+1)+pmb->block_size.nx1;
          }
          else // 1D
            size=2;
        }
        else if(BoundaryValues::ni[n].type==NEIGHBOR_EDGE) {
          if(pmb->block_size.nx3>1) { // 3D
            if(BoundaryValues::ni[n].ox3==0) size=pmb->block_size.nx3;
            if(BoundaryValues::ni[n].ox2==0) size=pmb->block_size.nx2;
            if(BoundaryValues::ni[n].ox1==0) size=pmb->block_size.nx1;
          }
         else if(pmb->block_size.nx2>1)
            size=1;
        }
      }
      break;
      default: {
        std::stringstream msg;
        msg << "### FATAL ERROR in InitBoundaryData" << std::endl
            << "Invalid boundary type is specified." << std::endl;
        throw std::runtime_error(msg.str().c_str());
      }
      break;
    }
    bd.send[n]=new Real [size];
    bd.recv[n]=new Real [size];
  }
}


//----------------------------------------------------------------------------------------
//! \fn void BoundaryValues::DestroyBoundaryData(BoundaryData &bd)
//  \brief Destroy BoundaryData structure
void BoundaryValues::DestroyBoundaryData(BoundaryData &bd)
{
  for(int n=0;n<bd.nbmax;n++) {
    delete [] bd.send[n];
    delete [] bd.recv[n];
  }
}

//----------------------------------------------------------------------------------------
//! \fn void BoundaryValues::Initialize(void)
//  \brief Initialize MPI requests

void BoundaryValues::Initialize(void)
{
  MeshBlock* pmb=pmy_block_;
  int myox1, myox2, myox3;
  int tag;
  int cng, cng1, cng2, cng3;
  int ssize, rsize;
  cng=cng1=pmb->cnghost;
  cng2=(pmb->block_size.nx2>1)?cng:0;
  cng3=(pmb->block_size.nx3>1)?cng:0;
  long int &lx1=pmb->loc.lx1;
  long int &lx2=pmb->loc.lx2;
  long int &lx3=pmb->loc.lx3;
  int &mylevel=pmb->loc.level;
  myox1=((int)(lx1&1L));
  myox2=((int)(lx2&1L));
  myox3=((int)(lx3&1L));
  int f2d=0, f3d=0;
  if(pmb->block_size.nx2 > 1) f2d=1;
  if(pmb->block_size.nx3 > 1) f3d=1;


  // count the number of the fine meshblocks contacting on each edge
  int eid=0;
  if(pmb->block_size.nx2 > 1) {
    for(int ox2=-1;ox2<=1;ox2+=2) {
      for(int ox1=-1;ox1<=1;ox1+=2) {
        int nis, nie, njs, nje;
        nis=std::max(ox1-1,-1), nie=std::min(ox1+1,1);
        njs=std::max(ox2-1,-1), nje=std::min(ox2+1,1);
        int nf=0, fl=mylevel;
        for(int nj=njs; nj<=nje; nj++) {
          for(int ni=nis; ni<=nie; ni++) {
            if(nblevel[1][nj+1][ni+1] > fl)
              fl++, nf=0;
            if(nblevel[1][nj+1][ni+1]==fl)
              nf++;
          }
        }
        edge_flag_[eid]=(fl==mylevel);
        nedge_fine_[eid++]=nf;
      }
    }
  }
  if(pmb->block_size.nx3 > 1) {
    for(int ox3=-1;ox3<=1;ox3+=2) {
      for(int ox1=-1;ox1<=1;ox1+=2) {
        int nis, nie, nks, nke;
        nis=std::max(ox1-1,-1), nie=std::min(ox1+1,1);
        nks=std::max(ox3-1,-1), nke=std::min(ox3+1,1);
        int nf=0, fl=mylevel;
        for(int nk=nks; nk<=nke; nk++) {
          for(int ni=nis; ni<=nie; ni++) {
            if(nblevel[nk+1][1][ni+1] > fl)
              fl++, nf=0;
            if(nblevel[nk+1][1][ni+1]==fl)
              nf++;
          }
        }
        edge_flag_[eid]=(fl==mylevel);
        nedge_fine_[eid++]=nf;
      }
    }
    for(int ox3=-1;ox3<=1;ox3+=2) {
      for(int ox2=-1;ox2<=1;ox2+=2) {
        int njs, nje, nks, nke;
        njs=std::max(ox2-1,-1), nje=std::min(ox2+1,1);
        nks=std::max(ox3-1,-1), nke=std::min(ox3+1,1);
        int nf=0, fl=mylevel;
        for(int nk=nks; nk<=nke; nk++) {
          for(int nj=njs; nj<=nje; nj++) {
            if(nblevel[nk+1][nj+1][1] > fl)
              fl++, nf=0;
            if(nblevel[nk+1][nj+1][1]==fl)
              nf++;
          }
        }
        edge_flag_[eid]=(fl==mylevel);
        nedge_fine_[eid++]=nf;
      }
    }
  }

#ifdef MPI_PARALLEL
  // Initialize non-polar neighbor communications to other ranks
  for(int n=0;n<nneighbor;n++) {
    NeighborBlock& nb = neighbor[n];
    if(nb.rank!=Globals::my_rank) {
      if(nb.level==mylevel) { // same
        ssize=rsize=((nb.ox1==0)?pmb->block_size.nx1:NGHOST)
                   *((nb.ox2==0)?pmb->block_size.nx2:NGHOST)
                   *((nb.ox3==0)?pmb->block_size.nx3:NGHOST);
      }
      else if(nb.level<mylevel) { // coarser
        ssize=((nb.ox1==0)?((pmb->block_size.nx1+1)/2):NGHOST)
             *((nb.ox2==0)?((pmb->block_size.nx2+1)/2):NGHOST)
             *((nb.ox3==0)?((pmb->block_size.nx3+1)/2):NGHOST);
        rsize=((nb.ox1==0)?((pmb->block_size.nx1+1)/2+cng1):cng1)
             *((nb.ox2==0)?((pmb->block_size.nx2+1)/2+cng2):cng2)
             *((nb.ox3==0)?((pmb->block_size.nx3+1)/2+cng3):cng3);
      }
      else { // finer
        ssize=((nb.ox1==0)?((pmb->block_size.nx1+1)/2+cng1):cng1)
             *((nb.ox2==0)?((pmb->block_size.nx2+1)/2+cng2):cng2)
             *((nb.ox3==0)?((pmb->block_size.nx3+1)/2+cng3):cng3);
        rsize=((nb.ox1==0)?((pmb->block_size.nx1+1)/2):NGHOST)
             *((nb.ox2==0)?((pmb->block_size.nx2+1)/2):NGHOST)
             *((nb.ox3==0)?((pmb->block_size.nx3+1)/2):NGHOST);
      }
      ssize*=NHYDRO; rsize*=NHYDRO;
      // specify the offsets in the view point of the target block: flip ox? signs
      tag=CreateBvalsMPITag(nb.lid, TAG_HYDRO, nb.targetid);
      MPI_Send_init(bd_hydro_.send[nb.bufid],ssize,MPI_ATHENA_REAL,
                    nb.rank,tag,MPI_COMM_WORLD,&(bd_hydro_.req_send[nb.bufid]));
      tag=CreateBvalsMPITag(pmb->lid, TAG_HYDRO, nb.bufid);
      MPI_Recv_init(bd_hydro_.recv[nb.bufid],rsize,MPI_ATHENA_REAL,
                    nb.rank,tag,MPI_COMM_WORLD,&(bd_hydro_.req_recv[nb.bufid]));

      if (SELF_GRAVITY_ENABLED == 1){
        if(nb.level==mylevel) { // same
          ssize=rsize=((nb.ox1==0)?pmb->block_size.nx1:NGHOST)
                     *((nb.ox2==0)?pmb->block_size.nx2:NGHOST)
                     *((nb.ox3==0)?pmb->block_size.nx3:NGHOST);
        }
        tag=CreateBvalsMPITag(nb.lid, TAG_GRAVITY, nb.targetid);
        MPI_Send_init(bd_gravity_.send[nb.bufid],ssize,MPI_ATHENA_REAL,
                      nb.rank,tag,MPI_COMM_WORLD,&(bd_gravity_.req_send[nb.bufid]));
        tag=CreateBvalsMPITag(pmb->lid, TAG_GRAVITY, nb.bufid);
        MPI_Recv_init(bd_gravity_.recv[nb.bufid],rsize,MPI_ATHENA_REAL,
                      nb.rank,tag,MPI_COMM_WORLD,&(bd_gravity_.req_recv[nb.bufid]));
      }

      if (SELF_GRAVITY_ENABLED){
        if(nb.level==mylevel) { // same
          ssize=rsize=((nb.ox1==0)?pmb->block_size.nx1:NGHOST)
                     *((nb.ox2==0)?pmb->block_size.nx2:NGHOST)
                     *((nb.ox3==0)?pmb->block_size.nx3:NGHOST);
        }
//        else
// error message
        tag=CreateBvalsMPITag(nb.lid, TAG_GRAVITY, nb.targetid);
        MPI_Send_init(gravity_send_[nb.bufid],ssize,MPI_ATHENA_REAL,
                      nb.rank,tag,MPI_COMM_WORLD,&req_gravity_send_[nb.bufid]);
        tag=CreateBvalsMPITag(pmb->lid, TAG_GRAVITY, nb.bufid);
        MPI_Recv_init(gravity_recv_[nb.bufid],rsize,MPI_ATHENA_REAL,
                      nb.rank,tag,MPI_COMM_WORLD,&req_gravity_recv_[nb.bufid]);
      }

      // flux correction
      if(pmy_mesh_->multilevel==true && nb.type==NEIGHBOR_FACE) {
        int size;
        if(nb.fid==0 || nb.fid==1)
          size=((pmb->block_size.nx2+1)/2)*((pmb->block_size.nx3+1)/2);
        else if(nb.fid==2 || nb.fid==3)
          size=((pmb->block_size.nx1+1)/2)*((pmb->block_size.nx3+1)/2);
        else if(nb.fid==4 || nb.fid==5)
          size=((pmb->block_size.nx1+1)/2)*((pmb->block_size.nx2+1)/2);
        size*=NHYDRO;
        if(nb.level<mylevel) { // send to coarser
          tag=CreateBvalsMPITag(nb.lid, TAG_HYDFLX, nb.targetid);
          MPI_Send_init(bd_flcor_.send[nb.bufid],size,MPI_ATHENA_REAL,
              nb.rank,tag,MPI_COMM_WORLD,&(bd_flcor_.req_send[nb.bufid]));
        }
        else if(nb.level>mylevel) { // receive from finer
          tag=CreateBvalsMPITag(pmb->lid, TAG_HYDFLX, nb.bufid);
          MPI_Recv_init(bd_flcor_.recv[nb.bufid],size,MPI_ATHENA_REAL,
              nb.rank,tag,MPI_COMM_WORLD,&(bd_flcor_.req_recv[nb.bufid]));
        }
      }



      if (MAGNETIC_FIELDS_ENABLED) {
        int size, csize, fsize;
        int size1=((nb.ox1==0)?(pmb->block_size.nx1+1):NGHOST)
                 *((nb.ox2==0)?(pmb->block_size.nx2):NGHOST)
                 *((nb.ox3==0)?(pmb->block_size.nx3):NGHOST);
        int size2=((nb.ox1==0)?(pmb->block_size.nx1):NGHOST)
                 *((nb.ox2==0)?(pmb->block_size.nx2+f2d):NGHOST)
                 *((nb.ox3==0)?(pmb->block_size.nx3):NGHOST);
        int size3=((nb.ox1==0)?(pmb->block_size.nx1):NGHOST)
                 *((nb.ox2==0)?(pmb->block_size.nx2):NGHOST)
                 *((nb.ox3==0)?(pmb->block_size.nx3+f3d):NGHOST);
        size=size1+size2+size3;
        if(pmy_mesh_->multilevel==true) {
          if(nb.type!=NEIGHBOR_FACE) {
            if(nb.ox1!=0) size1=size1/NGHOST*(NGHOST+1);
            if(nb.ox2!=0) size2=size2/NGHOST*(NGHOST+1);
            if(nb.ox3!=0) size3=size3/NGHOST*(NGHOST+1);
          }
          size=size1+size2+size3;
          int f2c1=((nb.ox1==0)?((pmb->block_size.nx1+1)/2+1):cng)
                  *((nb.ox2==0)?((pmb->block_size.nx2+1)/2):cng)
                  *((nb.ox3==0)?((pmb->block_size.nx3+1)/2):cng);
          int f2c2=((nb.ox1==0)?((pmb->block_size.nx1+1)/2):cng)
                  *((nb.ox2==0)?((pmb->block_size.nx2+1)/2+f2d):cng)
                  *((nb.ox3==0)?((pmb->block_size.nx3+1)/2):cng);
          int f2c3=((nb.ox1==0)?((pmb->block_size.nx1+1)/2):cng)
                  *((nb.ox2==0)?((pmb->block_size.nx2+1)/2):cng)
                  *((nb.ox3==0)?((pmb->block_size.nx3+1)/2+f3d):cng);
          if(nb.type!=NEIGHBOR_FACE) {
            if(nb.ox1!=0) f2c1=f2c1/cng*(cng+1);
            if(nb.ox2!=0) f2c2=f2c2/cng*(cng+1);
            if(nb.ox3!=0) f2c3=f2c3/cng*(cng+1);
          }
          fsize=f2c1+f2c2+f2c3;
          int c2f1=((nb.ox1==0)?((pmb->block_size.nx1+1)/2+1+cng):cng+1)
                  *((nb.ox2==0)?((pmb->block_size.nx2+1)/2+cng*f2d):cng)
                  *((nb.ox3==0)?((pmb->block_size.nx3+1)/2+cng*f3d):cng);
          int c2f2=((nb.ox1==0)?((pmb->block_size.nx1+1)/2+cng):cng)
                  *((nb.ox2==0)?((pmb->block_size.nx2+1)/2+f2d+cng*f2d):cng+1)
                  *((nb.ox3==0)?((pmb->block_size.nx3+1)/2+cng*f3d):cng);
          int c2f3=((nb.ox1==0)?((pmb->block_size.nx1+1)/2+cng):cng)
                  *((nb.ox2==0)?((pmb->block_size.nx2+1)/2+f2d*cng):cng)
                  *((nb.ox3==0)?((pmb->block_size.nx3+1)/2+f3d+cng*f3d):cng+1);
          csize=c2f1+c2f2+c2f3;
        }
        if(nb.level==mylevel) // same
          ssize=size, rsize=size;
        else if(nb.level<mylevel) // coarser
          ssize=fsize, rsize=csize;
        else // finer
          ssize=csize, rsize=fsize;

        tag=CreateBvalsMPITag(nb.lid, TAG_FIELD, nb.targetid);
        MPI_Send_init(bd_field_.send[nb.bufid],ssize,MPI_ATHENA_REAL,
                      nb.rank,tag,MPI_COMM_WORLD,&(bd_field_.req_send[nb.bufid]));
        tag=CreateBvalsMPITag(pmb->lid, TAG_FIELD, nb.bufid);
        MPI_Recv_init(bd_field_.recv[nb.bufid],rsize,MPI_ATHENA_REAL,
                      nb.rank,tag,MPI_COMM_WORLD,&(bd_field_.req_recv[nb.bufid]));
        // EMF correction
        int fi1, fi2, f2csize;
        if(nb.type==NEIGHBOR_FACE) { // face
          if(pmb->block_size.nx3 > 1) { // 3D
            if(nb.fid==INNER_X1 || nb.fid==OUTER_X1) {
              size=(pmb->block_size.nx2+1)*(pmb->block_size.nx3)
                  +(pmb->block_size.nx2)*(pmb->block_size.nx3+1);
              f2csize=(pmb->block_size.nx2/2+1)*(pmb->block_size.nx3/2)
                  +(pmb->block_size.nx2/2)*(pmb->block_size.nx3/2+1);
            }
            else if(nb.fid==INNER_X2 || nb.fid==OUTER_X2) {
              size=(pmb->block_size.nx1+1)*(pmb->block_size.nx3)
                  +(pmb->block_size.nx1)*(pmb->block_size.nx3+1);
              f2csize=(pmb->block_size.nx1/2+1)*(pmb->block_size.nx3/2)
                  +(pmb->block_size.nx1/2)*(pmb->block_size.nx3/2+1);
            }
            else if(nb.fid==INNER_X3 || nb.fid==OUTER_X3) {
              size=(pmb->block_size.nx1+1)*(pmb->block_size.nx2)
                  +(pmb->block_size.nx1)*(pmb->block_size.nx2+1);
              f2csize=(pmb->block_size.nx1/2+1)*(pmb->block_size.nx2/2)
                  +(pmb->block_size.nx1/2)*(pmb->block_size.nx2/2+1);
            }
          }
          else if(pmb->block_size.nx2 > 1) { // 2D
            if(nb.fid==INNER_X1 || nb.fid==OUTER_X1) {
              size=(pmb->block_size.nx2+1)+pmb->block_size.nx2;
              f2csize=(pmb->block_size.nx2/2+1)+pmb->block_size.nx2/2;
            }
            else if(nb.fid==INNER_X2 || nb.fid==OUTER_X2) {
              size=(pmb->block_size.nx1+1)+pmb->block_size.nx1;
              f2csize=(pmb->block_size.nx1/2+1)+pmb->block_size.nx1/2;
            }
          }
          else // 1D
            size=f2csize=2;
        }
        else if(nb.type==NEIGHBOR_EDGE) { // edge
          if(pmb->block_size.nx3 > 1) { // 3D
            if(nb.eid>=0 && nb.eid<4) {
              size=pmb->block_size.nx3;
              f2csize=pmb->block_size.nx3/2;
            }
            else if(nb.eid>=4 && nb.eid<8) {
              size=pmb->block_size.nx2;
              f2csize=pmb->block_size.nx2/2;
            }
            else if(nb.eid>=8 && nb.eid<12) {
              size=pmb->block_size.nx1;
              f2csize=pmb->block_size.nx1/2;
            }
          }
          else if(pmb->block_size.nx2 > 1) // 2D
            size=f2csize=1;
        }
        else // corner
          continue;

        if(nb.level==mylevel) { // the same level
          if((nb.type==NEIGHBOR_FACE) || ((nb.type==NEIGHBOR_EDGE) && (edge_flag_[nb.eid]==true))) {
            tag=CreateBvalsMPITag(nb.lid, TAG_FLDFLX, nb.targetid);
            MPI_Send_init(bd_emfcor_.send[nb.bufid],size,MPI_ATHENA_REAL,
                          nb.rank,tag,MPI_COMM_WORLD,&(bd_emfcor_.req_send[nb.bufid]));
            tag=CreateBvalsMPITag(pmb->lid, TAG_FLDFLX, nb.bufid);
            MPI_Recv_init(bd_emfcor_.recv[nb.bufid],size,MPI_ATHENA_REAL,
                          nb.rank,tag,MPI_COMM_WORLD,&(bd_emfcor_.req_recv[nb.bufid]));
          }
        }
        if(nb.level>mylevel) { // finer neighbor
          tag=CreateBvalsMPITag(pmb->lid, TAG_FLDFLX, nb.bufid);
          MPI_Recv_init(bd_emfcor_.recv[nb.bufid],f2csize,MPI_ATHENA_REAL,
                        nb.rank,tag,MPI_COMM_WORLD,&(bd_emfcor_.req_recv[nb.bufid]));
        }
        if(nb.level<mylevel) { // coarser neighbor
          tag=CreateBvalsMPITag(nb.lid, TAG_FLDFLX, nb.targetid);
          MPI_Send_init(bd_emfcor_.send[nb.bufid],f2csize,MPI_ATHENA_REAL,
                        nb.rank,tag,MPI_COMM_WORLD,&(bd_emfcor_.req_send[nb.bufid]));
        }
      }
    }
  }

  // Initialize polar neighbor communications to other ranks
  if (MAGNETIC_FIELDS_ENABLED) {
    for (int n = 0; n < num_north_polar_blocks_; ++n) {
      const PolarNeighborBlock &nb = polar_neighbor_north[n];
      if(nb.rank != Globals::my_rank) {
        tag = CreateBvalsMPITag(nb.lid, TAG_FLDFLX_POLE, pmb->loc.lx3);
        MPI_Send_init(emf_north_send_[n], pmb->block_size.nx1, MPI_ATHENA_REAL,
            nb.rank, tag, MPI_COMM_WORLD, &req_emf_north_send_[n]);
        tag = CreateBvalsMPITag(pmb->lid, TAG_FLDFLX_POLE, n);
        MPI_Recv_init(emf_north_recv_[n], pmb->block_size.nx1, MPI_ATHENA_REAL,
            nb.rank, tag, MPI_COMM_WORLD, &req_emf_north_recv_[n]);
      }
    }
    for (int n = 0; n < num_south_polar_blocks_; ++n) {
      const PolarNeighborBlock &nb = polar_neighbor_south[n];
      if(nb.rank != Globals::my_rank) {
        tag = CreateBvalsMPITag(nb.lid, TAG_FLDFLX_POLE, pmb->loc.lx3);
        MPI_Send_init(emf_south_send_[n], pmb->block_size.nx1, MPI_ATHENA_REAL,
           nb.rank, tag, MPI_COMM_WORLD, &req_emf_south_send_[n]);
        tag = CreateBvalsMPITag(pmb->lid, TAG_FLDFLX_POLE, n);
        MPI_Recv_init(emf_south_recv_[n], pmb->block_size.nx1, MPI_ATHENA_REAL,
            nb.rank, tag, MPI_COMM_WORLD, &req_emf_south_recv_[n]);
      }
    }
  }
#endif
  return;
}

//----------------------------------------------------------------------------------------
//! \fn void BoundaryValues::CheckBoundary(void)
//  \brief checks if the boundary conditions are correctly enrolled

void BoundaryValues::CheckBoundary(void)
{
  MeshBlock *pmb=pmy_block_;
  for(int i=0;i<nface_;i++) {
    if(block_bcs[i]==USER_BNDRY) {
      if(BoundaryFunction_[i]==NULL) {
        std::stringstream msg;
        msg << "### FATAL ERROR in BoundaryValues::CheckBoundary" << std::endl
            << "A user-defined boundary is specified but the hydro boundary function "
            << "is not enrolled in direction " << i  << "." << std::endl;
        throw std::runtime_error(msg.str().c_str());
      }
    }
  }
}

//----------------------------------------------------------------------------------------
//! \fn void BoundaryValues::StartReceivingForInit(bool cons_and_field)
//  \brief initiate MPI_Irecv for initialization

void BoundaryValues::StartReceivingForInit(bool cons_and_field)
{
#ifdef MPI_PARALLEL
  MeshBlock *pmb=pmy_block_;
  for(int n=0;n<nneighbor;n++) {
    NeighborBlock& nb = neighbor[n];
    if(nb.rank!=Globals::my_rank) { 
      if (cons_and_field) {  // normal case
        MPI_Start(&(bd_hydro_.req_recv[nb.bufid]));
        if (MAGNETIC_FIELDS_ENABLED)
<<<<<<< HEAD
          MPI_Start(&req_field_recv_[nb.bufid]);
        if (SELF_GRAVITY_ENABLED)
          MPI_Start(&req_gravity_recv_[nb.bufid]);
      }
      else {  // must be primitive initialization
        MPI_Start(&req_hydro_recv_[nb.bufid]);
=======
          MPI_Start(&(bd_field_.req_recv[nb.bufid]));
        if (SELF_GRAVITY_ENABLED == 1)
          MPI_Start(&(bd_gravity_.req_recv[nb.bufid]));
>>>>>>> d6fe407b
      }
      else  // must be primitive initialization
        MPI_Start(&(bd_hydro_.req_recv[nb.bufid]));
    }
  }
#endif
  return;
}

//----------------------------------------------------------------------------------------
//! \fn void BoundaryValues::StartReceivingAll(void)
//  \brief initiate MPI_Irecv for all the sweeps

void BoundaryValues::StartReceivingAll(void)
{
  firsttime_=true;
#ifdef MPI_PARALLEL
  MeshBlock *pmb=pmy_block_;
  int mylevel=pmb->loc.level;
  for(int n=0;n<nneighbor;n++) {
    NeighborBlock& nb = neighbor[n];
    if(nb.rank!=Globals::my_rank) { 
<<<<<<< HEAD
      MPI_Start(&req_hydro_recv_[nb.bufid]);
      if (SELF_GRAVITY_ENABLED)
        MPI_Start(&req_gravity_recv_[nb.bufid]);
=======
      MPI_Start(&(bd_hydro_.req_recv[nb.bufid]));
      if (SELF_GRAVITY_ENABLED == 1)
        MPI_Start(&(bd_gravity_.req_recv[nb.bufid]));
>>>>>>> d6fe407b
      if(nb.type==NEIGHBOR_FACE && nb.level>mylevel)
        MPI_Start(&(bd_flcor_.req_recv[nb.bufid]));
      if (MAGNETIC_FIELDS_ENABLED) {
        MPI_Start(&(bd_field_.req_recv[nb.bufid]));
        if(nb.type==NEIGHBOR_FACE || nb.type==NEIGHBOR_EDGE) {
          if((nb.level>mylevel) || ((nb.level==mylevel) && ((nb.type==NEIGHBOR_FACE)
          || ((nb.type==NEIGHBOR_EDGE) && (edge_flag_[nb.eid]==true)))))
           MPI_Start(&(bd_emfcor_.req_recv[nb.bufid]));
        }
      }
    }
  }
  if (MAGNETIC_FIELDS_ENABLED) {
    for (int n = 0; n < num_north_polar_blocks_; ++n) {
      const PolarNeighborBlock &nb = polar_neighbor_north[n];
      if (nb.rank != Globals::my_rank) {
        MPI_Start(&req_emf_north_recv_[n]);
      }
    }
    for (int n = 0; n < num_south_polar_blocks_; ++n) {
      const PolarNeighborBlock &nb = polar_neighbor_south[n];
      if (nb.rank != Globals::my_rank) {
        MPI_Start(&req_emf_south_recv_[n]);
      }
    }
  }
#endif
  return;
}

//----------------------------------------------------------------------------------------
//! \fn void BoundaryValues::ClearBoundaryForInit(void)
//  \brief clean up the boundary flags for initialization

void BoundaryValues::ClearBoundaryForInit(bool cons_and_field)
{
  MeshBlock *pmb=pmy_block_;

  // Note step==0 corresponds to initial exchange of conserved variables, while step==1
  // corresponds to primitives sent only in the case of GR with refinement
  for(int n=0;n<nneighbor;n++) {
    NeighborBlock& nb = neighbor[n];
    bd_hydro_.flag[nb.bufid] = BNDRY_WAITING;
    if (MAGNETIC_FIELDS_ENABLED)
<<<<<<< HEAD
      field_flag_[nb.bufid] = BNDRY_WAITING;
    if (SELF_GRAVITY_ENABLED)
      gravity_flag_[nb.bufid] = BNDRY_WAITING;
    if (GENERAL_RELATIVITY and pmb->pmy_mesh->multilevel)
      hydro_flag_[nb.bufid] = BNDRY_WAITING;
=======
      bd_field_.flag[nb.bufid] = BNDRY_WAITING;
    if (SELF_GRAVITY_ENABLED == 1)
      bd_gravity_.flag[nb.bufid] = BNDRY_WAITING;
    if (GENERAL_RELATIVITY and pmy_mesh_->multilevel)
      bd_hydro_.flag[nb.bufid] = BNDRY_WAITING;
>>>>>>> d6fe407b
#ifdef MPI_PARALLEL
    if(nb.rank!=Globals::my_rank) {
      if (cons_and_field) {  // normal case
        MPI_Wait(&(bd_hydro_.req_send[nb.bufid]),MPI_STATUS_IGNORE); // Wait for Isend
        if (MAGNETIC_FIELDS_ENABLED)
<<<<<<< HEAD
          MPI_Wait(&req_field_send_[nb.bufid],MPI_STATUS_IGNORE); // Wait for Isend
        if (SELF_GRAVITY_ENABLED)
          MPI_Wait(&req_gravity_send_[nb.bufid],MPI_STATUS_IGNORE); // Wait for Isend
=======
          MPI_Wait(&(bd_field_.req_send[nb.bufid]),MPI_STATUS_IGNORE); // Wait for Isend
        if (SELF_GRAVITY_ENABLED == 1)
          MPI_Wait(&(bd_gravity_.req_send[nb.bufid]),MPI_STATUS_IGNORE); // Wait for Isend
>>>>>>> d6fe407b
      }
      else {  // must be primitive initialization
        if (GENERAL_RELATIVITY and pmy_mesh_->multilevel)
          MPI_Wait(&(bd_hydro_.req_send[nb.bufid]),MPI_STATUS_IGNORE); // Wait for Isend
      }
    }
#endif
  }
  return;
}


//----------------------------------------------------------------------------------------
//! \fn void BoundaryValues::ClearBoundaryAll(void)
//  \brief clean up the boundary flags after each loop

void BoundaryValues::ClearBoundaryAll(void)
{
  MeshBlock *pmb=pmy_block_;

  // Clear non-polar boundary communications
  for(int n=0;n<nneighbor;n++) {
    NeighborBlock& nb = neighbor[n];
    bd_hydro_.flag[nb.bufid] = BNDRY_WAITING;
    if(nb.type==NEIGHBOR_FACE)
      bd_flcor_.flag[nb.bufid] = BNDRY_WAITING;
    if (MAGNETIC_FIELDS_ENABLED) {
      bd_field_.flag[nb.bufid] = BNDRY_WAITING;
      if((nb.type==NEIGHBOR_FACE) || (nb.type==NEIGHBOR_EDGE))
        bd_emfcor_.flag[nb.bufid] = BNDRY_WAITING;
    }
<<<<<<< HEAD
    if (SELF_GRAVITY_ENABLED)
      gravity_flag_[nb.bufid] = BNDRY_WAITING;
#ifdef MPI_PARALLEL
    if(nb.rank!=Globals::my_rank) {
      MPI_Wait(&req_hydro_send_[nb.bufid],MPI_STATUS_IGNORE); // Wait for Isend
      if (SELF_GRAVITY_ENABLED)
        MPI_Wait(&req_gravity_send_[nb.bufid],MPI_STATUS_IGNORE); // Wait for Isend
=======
    if (SELF_GRAVITY_ENABLED == 1)
      bd_gravity_.flag[nb.bufid] = BNDRY_WAITING;
#ifdef MPI_PARALLEL
    if(nb.rank!=Globals::my_rank) {
      MPI_Wait(&(bd_hydro_.req_send[nb.bufid]),MPI_STATUS_IGNORE); // Wait for Isend
      if (SELF_GRAVITY_ENABLED == 1)
        MPI_Wait(&(bd_gravity_.req_send[nb.bufid]),MPI_STATUS_IGNORE); // Wait for Isend
>>>>>>> d6fe407b
      if(nb.type==NEIGHBOR_FACE && nb.level<pmb->loc.level)
        MPI_Wait(&(bd_flcor_.req_send[nb.bufid]),MPI_STATUS_IGNORE); // Wait for Isend
      if (MAGNETIC_FIELDS_ENABLED) {
        MPI_Wait(&(bd_field_.req_send[nb.bufid]),MPI_STATUS_IGNORE); // Wait for Isend
        if(nb.type==NEIGHBOR_FACE || nb.type==NEIGHBOR_EDGE) {
          if(nb.level < pmb->loc.level)
            MPI_Wait(&(bd_emfcor_.req_send[nb.bufid]),MPI_STATUS_IGNORE); // Wait for Isend
          else if((nb.level==pmb->loc.level) && ((nb.type==NEIGHBOR_FACE)
              || ((nb.type==NEIGHBOR_EDGE) && (edge_flag_[nb.eid]==true))))
            MPI_Wait(&(bd_emfcor_.req_send[nb.bufid]),MPI_STATUS_IGNORE); // Wait for Isend
        }
      }
    }
#endif
  }

  // Clear polar boundary communications
  if (MAGNETIC_FIELDS_ENABLED) {
    for (int n = 0; n < num_north_polar_blocks_; ++n) {
      PolarNeighborBlock &nb = polar_neighbor_north[n];
      emf_north_flag_[n] = BNDRY_WAITING;
#ifdef MPI_PARALLEL
      if(nb.rank != Globals::my_rank)
        MPI_Wait(&req_emf_north_send_[n], MPI_STATUS_IGNORE);
#endif
    }
    for (int n = 0; n < num_south_polar_blocks_; ++n) {
      PolarNeighborBlock &nb = polar_neighbor_south[n];
      emf_south_flag_[n] = BNDRY_WAITING;
#ifdef MPI_PARALLEL
      if(nb.rank != Globals::my_rank)
        MPI_Wait(&req_emf_south_send_[n], MPI_STATUS_IGNORE);
#endif
    }
  }
  return;
}


//----------------------------------------------------------------------------------------
//! \fn void BoundaryValues::ApplyPhysicalBoundaries(AthenaArray<Real> &pdst,
//           AthenaArray<Real> &cdst, FaceField &bfdst, AthenaArray<Real> &bcdst,
//           const Real time, const Real dt)
//  \brief Apply all the physical boundary conditions for both hydro and field

void BoundaryValues::ApplyPhysicalBoundaries(AthenaArray<Real> &pdst,
                     AthenaArray<Real> &cdst, FaceField &bfdst, AthenaArray<Real> &bcdst,
                     const Real time, const Real dt)
{
  MeshBlock *pmb=pmy_block_;
  Coordinates *pco=pmb->pcoord;
  int bis=pmb->is-NGHOST, bie=pmb->ie+NGHOST, bjs=pmb->js, bje=pmb->je,
      bks=pmb->ks, bke=pmb->ke;
  if(BoundaryFunction_[INNER_X2]==NULL && pmb->block_size.nx2>1) bjs=pmb->js-NGHOST;
  if(BoundaryFunction_[OUTER_X2]==NULL && pmb->block_size.nx2>1) bje=pmb->je+NGHOST;
  if(BoundaryFunction_[INNER_X3]==NULL && pmb->block_size.nx3>1) bks=pmb->ks-NGHOST;
  if(BoundaryFunction_[OUTER_X3]==NULL && pmb->block_size.nx3>1) bke=pmb->ke+NGHOST;
  // Apply boundary function on inner-x1
  if (BoundaryFunction_[INNER_X1] != NULL) {
    BoundaryFunction_[INNER_X1](pmb, pco, pdst, bfdst, time, dt,
                                pmb->is, pmb->ie, bjs, bje, bks, bke);
    if(MAGNETIC_FIELDS_ENABLED) {
      pmb->pfield->CalculateCellCenteredField(bfdst, bcdst, pco,
        pmb->is-NGHOST, pmb->is-1, bjs, bje, bks, bke);
    }
    pmb->peos->PrimitiveToConserved(pdst, bcdst, cdst, pco,
      pmb->is-NGHOST, pmb->is-1, bjs, bje, bks, bke);
  }

  // Apply boundary function on outer-x1
  if (BoundaryFunction_[OUTER_X1] != NULL) {
    BoundaryFunction_[OUTER_X1](pmb, pco, pdst, bfdst, time, dt,
                                pmb->is, pmb->ie, bjs, bje, bks, bke);
    if(MAGNETIC_FIELDS_ENABLED) {
      pmb->pfield->CalculateCellCenteredField(bfdst, bcdst, pco,
        pmb->ie+1, pmb->ie+NGHOST, bjs, bje, bks, bke);
    }
    pmb->peos->PrimitiveToConserved(pdst, bcdst, cdst, pco,
      pmb->ie+1, pmb->ie+NGHOST, bjs, bje, bks, bke);
  }

  if(pmb->block_size.nx2>1) { // 2D or 3D

    // Apply boundary function on inner-x2
    if (BoundaryFunction_[INNER_X2] != NULL) {
      BoundaryFunction_[INNER_X2](pmb, pco, pdst, bfdst, time, dt,
                                  bis, bie, pmb->js, pmb->je, bks, bke);
      if(MAGNETIC_FIELDS_ENABLED) {
        pmb->pfield->CalculateCellCenteredField(bfdst, bcdst, pco,
          bis, bie, pmb->js-NGHOST, pmb->js-1, bks, bke);
      }
      pmb->peos->PrimitiveToConserved(pdst, bcdst, cdst, pco,
        bis, bie, pmb->js-NGHOST, pmb->js-1, bks, bke);
    }

    // Apply boundary function on outer-x2
    if (BoundaryFunction_[OUTER_X2] != NULL) {
      BoundaryFunction_[OUTER_X2](pmb, pco, pdst, bfdst, time, dt,
                                  bis, bie, pmb->js, pmb->je, bks, bke);
      if(MAGNETIC_FIELDS_ENABLED) {
        pmb->pfield->CalculateCellCenteredField(bfdst, bcdst, pco,
          bis, bie, pmb->je+1, pmb->je+NGHOST, bks, bke);
      }
      pmb->peos->PrimitiveToConserved(pdst, bcdst, cdst, pco,
        bis, bie, pmb->je+1, pmb->je+NGHOST, bks, bke);
    }
  }

  if(pmb->block_size.nx3>1) { // 3D
    bjs=pmb->js-NGHOST;
    bje=pmb->je+NGHOST;

    // Apply boundary function on inner-x3
    if (BoundaryFunction_[INNER_X3] != NULL) {
      BoundaryFunction_[INNER_X3](pmb, pco, pdst, bfdst, time, dt,
                                  bis, bie, bjs, bje, pmb->ks, pmb->ke);
      if(MAGNETIC_FIELDS_ENABLED) {
        pmb->pfield->CalculateCellCenteredField(bfdst, bcdst, pco,
          bis, bie, bjs, bje, pmb->ks-NGHOST, pmb->ks-1);
      }
      pmb->peos->PrimitiveToConserved(pdst, bcdst, cdst, pco,
        bis, bie, bjs, bje, pmb->ks-NGHOST, pmb->ks-1);
    }

    // Apply boundary function on outer-x3
    if (BoundaryFunction_[OUTER_X3] != NULL) {
      BoundaryFunction_[OUTER_X3](pmb, pco, pdst, bfdst, time, dt,
                                  bis, bie, bjs, bje, pmb->ks, pmb->ke);
      if(MAGNETIC_FIELDS_ENABLED) {
        pmb->pfield->CalculateCellCenteredField(bfdst, bcdst, pco,
          bis, bie, bjs, bje, pmb->ke+1, pmb->ke+NGHOST);
      }
      pmb->peos->PrimitiveToConserved(pdst, bcdst, cdst, pco,
        bis, bie, bjs, bje, pmb->ke+1, pmb->ke+NGHOST);
    }
  }

  return;
}

//----------------------------------------------------------------------------------------
//! \fn void BoundaryValues::ProlongateBoundaries(AthenaArray<Real> &pdst,
//           AthenaArray<Real> &cdst, FaceField &bdst, AthenaArray<Real> &bcdst,
//           const Real time, const Real dt)
//  \brief Prolongate the level boundary using the coarse data

void BoundaryValues::ProlongateBoundaries(AthenaArray<Real> &pdst,
     AthenaArray<Real> &cdst, FaceField &bfdst, AthenaArray<Real> &bcdst,
     const Real time, const Real dt)
{
  MeshBlock *pmb=pmy_block_;
  MeshRefinement *pmr=pmb->pmr;
  long int &lx1=pmb->loc.lx1;
  long int &lx2=pmb->loc.lx2;
  long int &lx3=pmb->loc.lx3;
  int &mylevel=pmb->loc.level;

  for(int n=0; n<nneighbor; n++) {
    NeighborBlock& nb = neighbor[n];
    if(nb.level >= mylevel) continue;
    // fill the required ghost-ghost zone
    int nis, nie, njs, nje, nks, nke;
    nis=std::max(nb.ox1-1,-1), nie=std::min(nb.ox1+1,1);
    if(pmb->block_size.nx2==1) njs=0, nje=0;
    else njs=std::max(nb.ox2-1,-1), nje=std::min(nb.ox2+1,1);
    if(pmb->block_size.nx3==1) nks=0, nke=0;
    else nks=std::max(nb.ox3-1,-1), nke=std::min(nb.ox3+1,1);
    for(int nk=nks; nk<=nke; nk++) {
      for(int nj=njs; nj<=nje; nj++) {
        for(int ni=nis; ni<=nie; ni++) {
          int ntype=std::abs(ni)+std::abs(nj)+std::abs(nk);
          // skip myself or coarse levels; only the same level must be restricted
          if(ntype==0 || nblevel[nk+1][nj+1][ni+1]!=mylevel) continue;

          // this neighbor block is on the same level
          // and needs to be restricted for prolongation
          int ris, rie, rjs, rje, rks, rke;
          if(ni==0) {
            ris=pmb->cis, rie=pmb->cie;
            if(nb.ox1==1) ris=pmb->cie;
            else if(nb.ox1==-1) rie=pmb->cis;
          }
          else if(ni== 1) ris=pmb->cie+1, rie=pmb->cie+1;
          else if(ni==-1) ris=pmb->cis-1, rie=pmb->cis-1;
          if(nj==0) {
            rjs=pmb->cjs, rje=pmb->cje;
            if(nb.ox2==1) rjs=pmb->cje;
            else if(nb.ox2==-1) rje=pmb->cjs;
          }
          else if(nj== 1) rjs=pmb->cje+1, rje=pmb->cje+1;
          else if(nj==-1) rjs=pmb->cjs-1, rje=pmb->cjs-1;
          if(nk==0) {
            rks=pmb->cks, rke=pmb->cke;
            if(nb.ox3==1) rks=pmb->cke;
            else if(nb.ox3==-1) rke=pmb->cks;
          }
          else if(nk== 1) rks=pmb->cke+1, rke=pmb->cke+1;
          else if(nk==-1) rks=pmb->cks-1, rke=pmb->cks-1;

          pmb->pmr->RestrictCellCenteredValues(cdst, pmr->coarse_cons_, 0, NHYDRO-1,
                                               ris, rie, rjs, rje, rks, rke);
          if (GENERAL_RELATIVITY)
            pmb->pmr->RestrictCellCenteredValues(pdst, pmr->coarse_prim_, 0, NHYDRO-1,
                                                 ris, rie, rjs, rje, rks, rke);
          if (MAGNETIC_FIELDS_ENABLED) {
            int rs=ris, re=rie+1;
            if(rs==pmb->cis   && nblevel[nk+1][nj+1][ni  ]<mylevel) rs++;
            if(re==pmb->cie+1 && nblevel[nk+1][nj+1][ni+2]<mylevel) re--;
            pmr->RestrictFieldX1(bfdst.x1f, pmr->coarse_b_.x1f, rs, re, rjs, rje, rks, rke);
            if(pmb->block_size.nx2 > 1) {
              rs=rjs, re=rje+1;
              if(rs==pmb->cjs   && nblevel[nk+1][nj  ][ni+1]<mylevel) rs++;
              if(re==pmb->cje+1 && nblevel[nk+1][nj+2][ni+1]<mylevel) re--;
              pmr->RestrictFieldX2(bfdst.x2f, pmr->coarse_b_.x2f, ris, rie, rs, re, rks, rke);
            }
            else { // 1D
              pmr->RestrictFieldX2(bfdst.x2f, pmr->coarse_b_.x2f, ris, rie, rjs, rje, rks, rke);
              for(int i=ris; i<=rie; i++)
                pmr->coarse_b_.x2f(rks,rjs+1,i)=pmr->coarse_b_.x2f(rks,rjs,i);
            }
            if(pmb->block_size.nx3 > 1) {
              rs=rks, re=rke+1;
              if(rs==pmb->cks   && nblevel[nk  ][nj+1][ni+1]<mylevel) rs++;
              if(re==pmb->cke+1 && nblevel[nk+2][nj+1][ni+1]<mylevel) re--;
              pmr->RestrictFieldX3(bfdst.x3f, pmr->coarse_b_.x3f, ris, rie, rjs, rje, rs, re);
            }
            else { // 1D or 2D
              pmr->RestrictFieldX3(bfdst.x3f, pmr->coarse_b_.x3f, ris, rie, rjs, rje, rks, rke);
              for(int j=rjs; j<=rje; j++) {
                for(int i=ris; i<=rie; i++)
                  pmr->coarse_b_.x3f(rks+1,j,i)=pmr->coarse_b_.x3f(rks,j,i);
              }
            }
          }
        }
      }
    }

    // calculate the loop limits for the ghost zones
    int cn = (NGHOST+1)/2;
    int si, ei, sj, ej, sk, ek, fsi, fei, fsj, fej, fsk, fek;
    if(nb.ox1==0) {
      si=pmb->cis, ei=pmb->cie;
      if((lx1&1L)==0L) ei++;
      else             si--;
    }
    else if(nb.ox1>0) si=pmb->cie+1,  ei=pmb->cie+cn;
    else              si=pmb->cis-cn, ei=pmb->cis-1;
    if(nb.ox2==0) {
      sj=pmb->cjs, ej=pmb->cje;
      if(pmb->block_size.nx2 > 1) {
        if((lx2&1L)==0L) ej++;
        else             sj--;
      }
    }
    else if(nb.ox2>0) sj=pmb->cje+1,  ej=pmb->cje+cn;
    else              sj=pmb->cjs-cn, ej=pmb->cjs-1;
    if(nb.ox3==0) {
      sk=pmb->cks, ek=pmb->cke;
      if(pmb->block_size.nx3 > 1) {
        if((lx3&1L)==0L) ek++;
        else             sk--;
      }
    }
    else if(nb.ox3>0) sk=pmb->cke+1,  ek=pmb->cke+cn;
    else              sk=pmb->cks-cn, ek=pmb->cks-1;

    // convert the ghost zone and ghost-ghost zones into primitive variables
    // this includes cell-centered field calculation
    int f1m=0, f1p=0, f2m=0, f2p=0, f3m=0, f3p=0;
    if(nb.ox1==0) {
      if(nblevel[1][1][0]!=-1) f1m=1;
      if(nblevel[1][1][2]!=-1) f1p=1;
    }
    else f1m=1, f1p=1;
    if(pmb->block_size.nx2>1) {
      if(nb.ox2==0) {
        if(nblevel[1][0][1]!=-1) f2m=1;
        if(nblevel[1][2][1]!=-1) f2p=1;
      }
      else f2m=1, f2p=1;
    }
    if(pmb->block_size.nx3>1) {
      if(nb.ox3==0) {
        if(nblevel[0][1][1]!=-1) f3m=1;
        if(nblevel[2][1][1]!=-1) f3p=1;
      }
      else f3m=1, f3p=1;
    }

    pmb->peos->ConservedToPrimitive(pmr->coarse_cons_, pmr->coarse_prim_,
                 pmr->coarse_b_, pmr->coarse_prim_, pmr->coarse_bcc_, pmr->pcoarsec,
                 si-f1m, ei+f1p, sj-f2m, ej+f2p, sk-f3m, ek+f3p);

    // Apply physical boundaries
    if(nb.ox1==0) {
      if(BoundaryFunction_[INNER_X1]!=NULL) {
        BoundaryFunction_[INNER_X1](pmb, pmr->pcoarsec, pmr->coarse_prim_,
                pmr->coarse_b_, time, dt, pmb->cis, pmb->cie, sj, ej, sk, ek);
      }
      if(BoundaryFunction_[OUTER_X1]!=NULL) {
        BoundaryFunction_[OUTER_X1](pmb, pmr->pcoarsec, pmr->coarse_prim_,
                pmr->coarse_b_, time, dt, pmb->cis, pmb->cie, sj, ej, sk, ek);
      }
    }
    if(nb.ox2==0 && pmb->block_size.nx2 > 1) {
      if(BoundaryFunction_[INNER_X2]!=NULL) {
        BoundaryFunction_[INNER_X2](pmb, pmr->pcoarsec, pmr->coarse_prim_,
                pmr->coarse_b_, time, dt, si, ei, pmb->cjs, pmb->cje, sk, ek);
      }
      if(BoundaryFunction_[OUTER_X2]!=NULL) {
        BoundaryFunction_[OUTER_X2](pmb, pmr->pcoarsec, pmr->coarse_prim_,
                pmr->coarse_b_, time, dt, si, ei, pmb->cjs, pmb->cje, sk, ek);
      }
    }
    if(nb.ox3==0 && pmb->block_size.nx3 > 1) {
      if(BoundaryFunction_[INNER_X3]!=NULL) {
        BoundaryFunction_[INNER_X3](pmb, pmr->pcoarsec, pmr->coarse_prim_,
                pmr->coarse_b_, time, dt, si, ei, sj, ej, pmb->cks, pmb->cke);
      }
      if(BoundaryFunction_[OUTER_X3]!=NULL) {
        BoundaryFunction_[OUTER_X3](pmb, pmr->pcoarsec, pmr->coarse_prim_,
                pmr->coarse_b_, time, dt, si, ei, sj, ej, pmb->cks, pmb->cke);
      }
    }

    // now that the ghost-ghost zones are filled
    // calculate the loop limits for the finer grid
    fsi=(si-pmb->cis)*2+pmb->is,   fei=(ei-pmb->cis)*2+pmb->is+1;
    if(pmb->block_size.nx2 > 1)
      fsj=(sj-pmb->cjs)*2+pmb->js, fej=(ej-pmb->cjs)*2+pmb->js+1;
    else fsj=pmb->js, fej=pmb->je;
    if(pmb->block_size.nx3 > 1)
      fsk=(sk-pmb->cks)*2+pmb->ks, fek=(ek-pmb->cks)*2+pmb->ks+1;
    else fsk=pmb->ks, fek=pmb->ke;

    // prolongate hydro variables using primitive
    pmr->ProlongateCellCenteredValues(pmr->coarse_prim_, pdst, 0, NHYDRO-1,
                                      si, ei, sj, ej, sk, ek);
    // prolongate magnetic fields
    if (MAGNETIC_FIELDS_ENABLED) {
      int il, iu, jl, ju, kl, ku;
      il=si, iu=ei+1;
      if((nb.ox1>=0) && (nblevel[nb.ox3+1][nb.ox2+1][nb.ox1  ]>=mylevel)) il++;
      if((nb.ox1<=0) && (nblevel[nb.ox3+1][nb.ox2+1][nb.ox1+2]>=mylevel)) iu--;
      if(pmb->block_size.nx2 > 1) {
        jl=sj, ju=ej+1;
        if((nb.ox2>=0) && (nblevel[nb.ox3+1][nb.ox2  ][nb.ox1+1]>=mylevel)) jl++;
        if((nb.ox2<=0) && (nblevel[nb.ox3+1][nb.ox2+2][nb.ox1+1]>=mylevel)) ju--;
      }
      else jl=sj, ju=ej;
      if(pmb->block_size.nx3 > 1) {
        kl=sk, ku=ek+1;
        if((nb.ox3>=0) && (nblevel[nb.ox3  ][nb.ox2+1][nb.ox1+1]>=mylevel)) kl++;
        if((nb.ox3<=0) && (nblevel[nb.ox3+2][nb.ox2+1][nb.ox1+1]>=mylevel)) ku--;
      }
      else kl=sk, ku=ek;

      // step 1. calculate x1 outer surface fields and slopes
      pmr->ProlongateSharedFieldX1(pmr->coarse_b_.x1f, bfdst.x1f, il, iu, sj, ej, sk, ek);
      // step 2. calculate x2 outer surface fields and slopes
      pmr->ProlongateSharedFieldX2(pmr->coarse_b_.x2f, bfdst.x2f, si, ei, jl, ju, sk, ek);
      // step 3. calculate x3 outer surface fields and slopes
      pmr->ProlongateSharedFieldX3(pmr->coarse_b_.x3f, bfdst.x3f, si, ei, sj, ej, kl, ku);
      // step 4. calculate the internal finer fields using the Toth & Roe method
      pmr->ProlongateInternalField(bfdst, si, ei, sj, ej, sk, ek);
      // Field prolongation completed, calculate cell centered fields
      pmb->pfield->CalculateCellCenteredField(bfdst, bcdst, pmb->pcoord,
                                              fsi, fei, fsj, fej, fsk, fek);
    }
    // calculate conservative variables
    pmb->peos->PrimitiveToConserved(pdst, bcdst, cdst, pmb->pcoord,
                                    fsi, fei, fsj, fej, fsk, fek);
  }
}<|MERGE_RESOLUTION|>--- conflicted
+++ resolved
@@ -221,58 +221,12 @@
     num_south_polar_blocks_ = 0;
   }
 
-<<<<<<< HEAD
-  // Clear flags and requests
-  for(int i=0;i<56;i++){
-    hydro_flag_[i]=BNDRY_WAITING;
-    field_flag_[i]=BNDRY_WAITING;
-    gravity_flag_[i]=BNDRY_WAITING;
-    hydro_send_[i]=NULL;
-    hydro_recv_[i]=NULL;
-    field_send_[i]=NULL;
-    field_recv_[i]=NULL;
-    gravity_send_[i]=NULL;
-    gravity_recv_[i]=NULL;
-#ifdef MPI_PARALLEL
-    req_hydro_send_[i]=MPI_REQUEST_NULL;
-    req_hydro_recv_[i]=MPI_REQUEST_NULL;
-    req_field_send_[i]=MPI_REQUEST_NULL;
-    req_field_recv_[i]=MPI_REQUEST_NULL;
-    req_gravity_send_[i]=MPI_REQUEST_NULL;
-    req_gravity_recv_[i]=MPI_REQUEST_NULL;
-#endif
-  }
-  for(int i=0;i<48;i++){
-    emfcor_send_[i]=NULL;
-    emfcor_recv_[i]=NULL;
-    emfcor_flag_[i]=BNDRY_WAITING;
-#ifdef MPI_PARALLEL
-    req_emfcor_send_[i]=MPI_REQUEST_NULL;
-    req_emfcor_recv_[i]=MPI_REQUEST_NULL;
-#endif
-  }
-  for(int i=0;i<6;i++){
-    flcor_send_[i]=NULL;
-#ifdef MPI_PARALLEL
-    req_flcor_send_[i]=MPI_REQUEST_NULL;
-#endif
-    for(int j=0;j<=1;j++) {
-      for(int k=0;k<=1;k++) {
-        flcor_recv_[i][j][k]=NULL;
-        flcor_flag_[i][j][k]=BNDRY_WAITING;
-#ifdef MPI_PARALLEL
-        req_flcor_recv_[i][j][k]=MPI_REQUEST_NULL;
-#endif
-      }
-    }
-=======
   InitBoundaryData(bd_hydro_, BNDRY_HYDRO);
   if(pmy_mesh_->multilevel==true) // SMR or AMR
     InitBoundaryData(bd_flcor_, BNDRY_FLCOR);
   if(MAGNETIC_FIELDS_ENABLED) {
     InitBoundaryData(bd_field_, BNDRY_FIELD);
     InitBoundaryData(bd_emfcor_, BNDRY_EMFCOR);
->>>>>>> d6fe407b
   }
   if(SELF_GRAVITY_ENABLED == 1)
     InitBoundaryData(bd_gravity_, BNDRY_GRAVITY);
@@ -314,128 +268,6 @@
     }
   }
 
-<<<<<<< HEAD
-  // Allocate buffers for non-polar neighbor communication
-  for(int n=0;n<pmb->pmy_mesh->maxneighbor_;n++) {
-    int size=((BoundaryValues::ni[n].ox1==0)?pmb->block_size.nx1:NGHOST)
-            *((BoundaryValues::ni[n].ox2==0)?pmb->block_size.nx2:NGHOST)
-            *((BoundaryValues::ni[n].ox3==0)?pmb->block_size.nx3:NGHOST);
-    if(pmb->pmy_mesh->multilevel==true) {
-      int f2c=((BoundaryValues::ni[n].ox1==0)?((pmb->block_size.nx1+1)/2):NGHOST)
-             *((BoundaryValues::ni[n].ox2==0)?((pmb->block_size.nx2+1)/2):NGHOST)
-             *((BoundaryValues::ni[n].ox3==0)?((pmb->block_size.nx3+1)/2):NGHOST);
-      int c2f=((BoundaryValues::ni[n].ox1==0)?((pmb->block_size.nx1+1)/2+cng1):cng)
-             *((BoundaryValues::ni[n].ox2==0)?((pmb->block_size.nx2+1)/2+cng2):cng)
-             *((BoundaryValues::ni[n].ox3==0)?((pmb->block_size.nx3+1)/2+cng3):cng);
-      size=std::max(size,c2f);
-      size=std::max(size,f2c);
-    }
-    size*=NHYDRO;
-    hydro_send_[n]=new Real[size];
-    hydro_recv_[n]=new Real[size];
-  }
-
-  if(SELF_GRAVITY_ENABLED){
-    for(int n=0;n<pmb->pmy_mesh->maxneighbor_;n++) {
-      int size=((BoundaryValues::ni[n].ox1==0)?pmb->block_size.nx1:NGHOST)
-              *((BoundaryValues::ni[n].ox2==0)?pmb->block_size.nx2:NGHOST)
-              *((BoundaryValues::ni[n].ox3==0)?pmb->block_size.nx3:NGHOST);
-      gravity_send_[n]=new Real[size];
-      gravity_recv_[n]=new Real[size];
-    }
-  }
-
-  if (MAGNETIC_FIELDS_ENABLED) {
-    for(int n=0;n<pmb->pmy_mesh->maxneighbor_;n++) {
-      int size1=((BoundaryValues::ni[n].ox1==0)?(pmb->block_size.nx1+1):NGHOST)
-               *((BoundaryValues::ni[n].ox2==0)?(pmb->block_size.nx2):NGHOST)
-               *((BoundaryValues::ni[n].ox3==0)?(pmb->block_size.nx3):NGHOST);
-      int size2=((BoundaryValues::ni[n].ox1==0)?(pmb->block_size.nx1):NGHOST)
-               *((BoundaryValues::ni[n].ox2==0)?(pmb->block_size.nx2+f2d):NGHOST)
-               *((BoundaryValues::ni[n].ox3==0)?(pmb->block_size.nx3):NGHOST);
-      int size3=((BoundaryValues::ni[n].ox1==0)?(pmb->block_size.nx1):NGHOST)
-               *((BoundaryValues::ni[n].ox2==0)?(pmb->block_size.nx2):NGHOST)
-               *((BoundaryValues::ni[n].ox3==0)?(pmb->block_size.nx3+f3d):NGHOST);
-      int size=size1+size2+size3;
-      if(pmb->pmy_mesh->multilevel==true) {
-        if(BoundaryValues::ni[n].type!=NEIGHBOR_FACE) {
-          if(BoundaryValues::ni[n].ox1!=0) size1=size1/NGHOST*(NGHOST+1);
-          if(BoundaryValues::ni[n].ox2!=0) size2=size2/NGHOST*(NGHOST+1);
-          if(BoundaryValues::ni[n].ox3!=0) size3=size3/NGHOST*(NGHOST+1);
-        }
-        size=size1+size2+size3;
-        int f2c1=((BoundaryValues::ni[n].ox1==0)?((pmb->block_size.nx1+1)/2+1):cng)
-                *((BoundaryValues::ni[n].ox2==0)?((pmb->block_size.nx2+1)/2):cng)
-                *((BoundaryValues::ni[n].ox3==0)?((pmb->block_size.nx3+1)/2):cng);
-        int f2c2=((BoundaryValues::ni[n].ox1==0)?((pmb->block_size.nx1+1)/2):cng)
-                *((BoundaryValues::ni[n].ox2==0)?((pmb->block_size.nx2+1)/2+f2d):cng)
-                *((BoundaryValues::ni[n].ox3==0)?((pmb->block_size.nx3+1)/2):cng);
-        int f2c3=((BoundaryValues::ni[n].ox1==0)?((pmb->block_size.nx1+1)/2):cng)
-                *((BoundaryValues::ni[n].ox2==0)?((pmb->block_size.nx2+1)/2):cng)
-                *((BoundaryValues::ni[n].ox3==0)?((pmb->block_size.nx3+1)/2+f3d):cng);
-        if(BoundaryValues::ni[n].type!=NEIGHBOR_FACE) {
-          if(BoundaryValues::ni[n].ox1!=0) f2c1=f2c1/cng*(cng+1);
-          if(BoundaryValues::ni[n].ox2!=0) f2c2=f2c2/cng*(cng+1);
-          if(BoundaryValues::ni[n].ox3!=0) f2c3=f2c3/cng*(cng+1);
-        }
-        int fsize=f2c1+f2c2+f2c3;
-        int c2f1=
-          ((BoundaryValues::ni[n].ox1==0)?((pmb->block_size.nx1+1)/2+1+cng):cng+1)
-         *((BoundaryValues::ni[n].ox2==0)?((pmb->block_size.nx2+1)/2+cng*f2d):cng)
-         *((BoundaryValues::ni[n].ox3==0)?((pmb->block_size.nx3+1)/2+cng*f3d):cng);
-        int c2f2=
-          ((BoundaryValues::ni[n].ox1==0)?((pmb->block_size.nx1+1)/2+cng):cng)
-         *((BoundaryValues::ni[n].ox2==0)?((pmb->block_size.nx2+1)/2+f2d+cng*f2d):cng+1)
-         *((BoundaryValues::ni[n].ox3==0)?((pmb->block_size.nx3+1)/2+cng*f3d):cng);
-        int c2f3=
-          ((BoundaryValues::ni[n].ox1==0)?((pmb->block_size.nx1+1)/2+cng):cng)
-         *((BoundaryValues::ni[n].ox2==0)?((pmb->block_size.nx2+1)/2+f2d*cng):cng)
-         *((BoundaryValues::ni[n].ox3==0)?((pmb->block_size.nx3+1)/2+f3d+cng*f3d):cng+1);
-         int csize=c2f1+c2f2+c2f3;
-          size=std::max(size,std::max(csize,fsize));
-      }
-      field_send_[n]=new Real[size];
-      field_recv_[n]=new Real[size];
-
-      // allocate EMF correction buffer
-      if(BoundaryValues::ni[n].type==NEIGHBOR_FACE) {
-        if(pmb->block_size.nx3>1) { // 3D
-          if(BoundaryValues::ni[n].ox1!=0)
-            size=(pmb->block_size.nx2+1)*(pmb->block_size.nx3)
-                +(pmb->block_size.nx2)*(pmb->block_size.nx3+1);
-          else if(BoundaryValues::ni[n].ox2!=0)
-            size=(pmb->block_size.nx1+1)*(pmb->block_size.nx3)
-                +(pmb->block_size.nx1)*(pmb->block_size.nx3+1);
-          else
-            size=(pmb->block_size.nx1+1)*(pmb->block_size.nx2)
-                +(pmb->block_size.nx1)*(pmb->block_size.nx2+1);
-        }
-        else if(pmb->block_size.nx2>1) { // 2D
-          if(BoundaryValues::ni[n].ox1!=0)
-            size=(pmb->block_size.nx2+1)+pmb->block_size.nx2;
-          else 
-            size=(pmb->block_size.nx1+1)+pmb->block_size.nx1;
-        }
-        else // 1D
-          size=2;
-      }
-      else if(BoundaryValues::ni[n].type==NEIGHBOR_EDGE) {
-        if(pmb->block_size.nx3>1) { // 3D
-          if(BoundaryValues::ni[n].ox3==0) size=pmb->block_size.nx3;
-          if(BoundaryValues::ni[n].ox2==0) size=pmb->block_size.nx2;
-          if(BoundaryValues::ni[n].ox1==0) size=pmb->block_size.nx1;
-        }
-       else if(pmb->block_size.nx2>1)
-          size=1;
-      }
-      else continue;
-      emfcor_send_[n]=new Real[size];
-      emfcor_recv_[n]=new Real[size];
-    }
-  }
-
-=======
->>>>>>> d6fe407b
   // Allocate buffers for polar neighbor communication
   if (MAGNETIC_FIELDS_ENABLED) {
     if (num_north_polar_blocks_ > 0) {
@@ -467,23 +299,10 @@
 BoundaryValues::~BoundaryValues()
 {
   MeshBlock *pmb=pmy_block_;
-<<<<<<< HEAD
-  for(int i=0;i<pmb->pmy_mesh->maxneighbor_;i++) {
-    delete [] hydro_send_[i];
-    delete [] hydro_recv_[i];
-  }
-  if (SELF_GRAVITY_ENABLED){
-    for(int i=0;i<pmb->pmy_mesh->maxneighbor_;i++) {
-      delete [] gravity_send_[i];
-      delete [] gravity_recv_[i];
-    }
-  }
-=======
 
   DestroyBoundaryData(bd_hydro_);
   if(pmy_mesh_->multilevel==true) // SMR or AMR
     DestroyBoundaryData(bd_flcor_);
->>>>>>> d6fe407b
   if (MAGNETIC_FIELDS_ENABLED) {
     DestroyBoundaryData(bd_field_);
     DestroyBoundaryData(bd_emfcor_);
@@ -841,22 +660,6 @@
                       nb.rank,tag,MPI_COMM_WORLD,&(bd_gravity_.req_recv[nb.bufid]));
       }
 
-      if (SELF_GRAVITY_ENABLED){
-        if(nb.level==mylevel) { // same
-          ssize=rsize=((nb.ox1==0)?pmb->block_size.nx1:NGHOST)
-                     *((nb.ox2==0)?pmb->block_size.nx2:NGHOST)
-                     *((nb.ox3==0)?pmb->block_size.nx3:NGHOST);
-        }
-//        else
-// error message
-        tag=CreateBvalsMPITag(nb.lid, TAG_GRAVITY, nb.targetid);
-        MPI_Send_init(gravity_send_[nb.bufid],ssize,MPI_ATHENA_REAL,
-                      nb.rank,tag,MPI_COMM_WORLD,&req_gravity_send_[nb.bufid]);
-        tag=CreateBvalsMPITag(pmb->lid, TAG_GRAVITY, nb.bufid);
-        MPI_Recv_init(gravity_recv_[nb.bufid],rsize,MPI_ATHENA_REAL,
-                      nb.rank,tag,MPI_COMM_WORLD,&req_gravity_recv_[nb.bufid]);
-      }
-
       // flux correction
       if(pmy_mesh_->multilevel==true && nb.type==NEIGHBOR_FACE) {
         int size;
@@ -878,8 +681,6 @@
               nb.rank,tag,MPI_COMM_WORLD,&(bd_flcor_.req_recv[nb.bufid]));
         }
       }
-
-
 
       if (MAGNETIC_FIELDS_ENABLED) {
         int size, csize, fsize;
@@ -1083,18 +884,9 @@
       if (cons_and_field) {  // normal case
         MPI_Start(&(bd_hydro_.req_recv[nb.bufid]));
         if (MAGNETIC_FIELDS_ENABLED)
-<<<<<<< HEAD
-          MPI_Start(&req_field_recv_[nb.bufid]);
-        if (SELF_GRAVITY_ENABLED)
-          MPI_Start(&req_gravity_recv_[nb.bufid]);
-      }
-      else {  // must be primitive initialization
-        MPI_Start(&req_hydro_recv_[nb.bufid]);
-=======
           MPI_Start(&(bd_field_.req_recv[nb.bufid]));
         if (SELF_GRAVITY_ENABLED == 1)
           MPI_Start(&(bd_gravity_.req_recv[nb.bufid]));
->>>>>>> d6fe407b
       }
       else  // must be primitive initialization
         MPI_Start(&(bd_hydro_.req_recv[nb.bufid]));
@@ -1117,15 +909,9 @@
   for(int n=0;n<nneighbor;n++) {
     NeighborBlock& nb = neighbor[n];
     if(nb.rank!=Globals::my_rank) { 
-<<<<<<< HEAD
-      MPI_Start(&req_hydro_recv_[nb.bufid]);
-      if (SELF_GRAVITY_ENABLED)
-        MPI_Start(&req_gravity_recv_[nb.bufid]);
-=======
       MPI_Start(&(bd_hydro_.req_recv[nb.bufid]));
       if (SELF_GRAVITY_ENABLED == 1)
         MPI_Start(&(bd_gravity_.req_recv[nb.bufid]));
->>>>>>> d6fe407b
       if(nb.type==NEIGHBOR_FACE && nb.level>mylevel)
         MPI_Start(&(bd_flcor_.req_recv[nb.bufid]));
       if (MAGNETIC_FIELDS_ENABLED) {
@@ -1170,33 +956,19 @@
     NeighborBlock& nb = neighbor[n];
     bd_hydro_.flag[nb.bufid] = BNDRY_WAITING;
     if (MAGNETIC_FIELDS_ENABLED)
-<<<<<<< HEAD
-      field_flag_[nb.bufid] = BNDRY_WAITING;
-    if (SELF_GRAVITY_ENABLED)
-      gravity_flag_[nb.bufid] = BNDRY_WAITING;
-    if (GENERAL_RELATIVITY and pmb->pmy_mesh->multilevel)
-      hydro_flag_[nb.bufid] = BNDRY_WAITING;
-=======
       bd_field_.flag[nb.bufid] = BNDRY_WAITING;
     if (SELF_GRAVITY_ENABLED == 1)
       bd_gravity_.flag[nb.bufid] = BNDRY_WAITING;
     if (GENERAL_RELATIVITY and pmy_mesh_->multilevel)
       bd_hydro_.flag[nb.bufid] = BNDRY_WAITING;
->>>>>>> d6fe407b
 #ifdef MPI_PARALLEL
     if(nb.rank!=Globals::my_rank) {
       if (cons_and_field) {  // normal case
         MPI_Wait(&(bd_hydro_.req_send[nb.bufid]),MPI_STATUS_IGNORE); // Wait for Isend
         if (MAGNETIC_FIELDS_ENABLED)
-<<<<<<< HEAD
-          MPI_Wait(&req_field_send_[nb.bufid],MPI_STATUS_IGNORE); // Wait for Isend
-        if (SELF_GRAVITY_ENABLED)
-          MPI_Wait(&req_gravity_send_[nb.bufid],MPI_STATUS_IGNORE); // Wait for Isend
-=======
           MPI_Wait(&(bd_field_.req_send[nb.bufid]),MPI_STATUS_IGNORE); // Wait for Isend
         if (SELF_GRAVITY_ENABLED == 1)
           MPI_Wait(&(bd_gravity_.req_send[nb.bufid]),MPI_STATUS_IGNORE); // Wait for Isend
->>>>>>> d6fe407b
       }
       else {  // must be primitive initialization
         if (GENERAL_RELATIVITY and pmy_mesh_->multilevel)
@@ -1228,15 +1000,6 @@
       if((nb.type==NEIGHBOR_FACE) || (nb.type==NEIGHBOR_EDGE))
         bd_emfcor_.flag[nb.bufid] = BNDRY_WAITING;
     }
-<<<<<<< HEAD
-    if (SELF_GRAVITY_ENABLED)
-      gravity_flag_[nb.bufid] = BNDRY_WAITING;
-#ifdef MPI_PARALLEL
-    if(nb.rank!=Globals::my_rank) {
-      MPI_Wait(&req_hydro_send_[nb.bufid],MPI_STATUS_IGNORE); // Wait for Isend
-      if (SELF_GRAVITY_ENABLED)
-        MPI_Wait(&req_gravity_send_[nb.bufid],MPI_STATUS_IGNORE); // Wait for Isend
-=======
     if (SELF_GRAVITY_ENABLED == 1)
       bd_gravity_.flag[nb.bufid] = BNDRY_WAITING;
 #ifdef MPI_PARALLEL
@@ -1244,7 +1007,6 @@
       MPI_Wait(&(bd_hydro_.req_send[nb.bufid]),MPI_STATUS_IGNORE); // Wait for Isend
       if (SELF_GRAVITY_ENABLED == 1)
         MPI_Wait(&(bd_gravity_.req_send[nb.bufid]),MPI_STATUS_IGNORE); // Wait for Isend
->>>>>>> d6fe407b
       if(nb.type==NEIGHBOR_FACE && nb.level<pmb->loc.level)
         MPI_Wait(&(bd_flcor_.req_send[nb.bufid]),MPI_STATUS_IGNORE); // Wait for Isend
       if (MAGNETIC_FIELDS_ENABLED) {
