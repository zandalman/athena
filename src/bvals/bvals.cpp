//========================================================================================
// Athena++ astrophysical MHD code
// Copyright(C) 2014 James M. Stone <jmstone@princeton.edu> and other code contributors
// Licensed under the 3-clause BSD License, see LICENSE file for details
//========================================================================================
//! \file bvals.cpp
//  \brief constructor/destructor and utility functions for BoundaryValues class

// C headers

// C++ headers
#include <algorithm>  // min
#include <cmath>
#include <cstdlib>
#include <cstring>    // std::memcpy
#include <iomanip>
#include <iostream>   // endl
#include <iterator>
#include <limits>
#include <sstream>    // stringstream
#include <stdexcept>  // runtime_error
#include <string>     // c_str()
#include <vector>

// Athena++ headers
#include "../athena.hpp"
#include "../athena_arrays.hpp"
#include "../coordinates/coordinates.hpp"
#include "../eos/eos.hpp"
#include "../field/field.hpp"
#include "../globals.hpp"
#include "../gravity/mg_gravity.hpp"
#include "../hydro/hydro.hpp"
#include "../mesh/mesh.hpp"
#include "../mesh/mesh_refinement.hpp"
#include "../multigrid/multigrid.hpp"
#include "../parameter_input.hpp"
#include "../utils/buffer_utils.hpp"
#include "bvals.hpp"

// MPI header
#ifdef MPI_PARALLEL
#include <mpi.h>
#endif

// BoundaryValues constructor (the first object constructed inside the MeshBlock()
// constructor): sets functions for the appropriate boundary conditions at each of the 6
// dirs of a MeshBlock
BoundaryValues::BoundaryValues(MeshBlock *pmb, BoundaryFlag *input_bcs,
                               ParameterInput *pin)
    : BoundaryBase(pmb->pmy_mesh, pmb->loc, pmb->block_size, input_bcs) {
  pmy_block_ = pmb;
  // Check BC functions for each of the 6 boundaries in turn ---------------------
  for (int i=0; i<6; i++) {
    switch(block_bcs[i]) {
      case BoundaryFlag::reflect:
      case BoundaryFlag::outflow:
      case BoundaryFlag::user:
      case BoundaryFlag::polar_wedge:
        apply_bndry_fn_[i] = true;
        break;
      default: // already initialized to false in class
        break;
    }
  }
  // Inner x1
  nface_ = 2; nedge_ = 0;
  CheckBoundaryFlag(block_bcs[BoundaryFace::inner_x1], CoordinateDirection::X1DIR);
  CheckBoundaryFlag(block_bcs[BoundaryFace::outer_x1], CoordinateDirection::X1DIR);

  if (pmb->block_size.nx2 > 1) {
    nface_ = 4; nedge_ = 4;
    CheckBoundaryFlag(block_bcs[BoundaryFace::inner_x2], CoordinateDirection::X2DIR);
    CheckBoundaryFlag(block_bcs[BoundaryFace::outer_x2], CoordinateDirection::X2DIR);
  }

  if (pmb->block_size.nx3 > 1) {
    nface_ = 6; nedge_ = 12;
    CheckBoundaryFlag(block_bcs[BoundaryFace::inner_x3], CoordinateDirection::X3DIR);
    CheckBoundaryFlag(block_bcs[BoundaryFace::outer_x3], CoordinateDirection::X3DIR);
  }
  // Perform compatibilty checks of user selections of polar vs. polar_wedge boundaries
  if (block_bcs[BoundaryFace::inner_x2] == BoundaryFlag::polar
      || block_bcs[BoundaryFace::outer_x2] == BoundaryFlag::polar
      || block_bcs[BoundaryFace::inner_x2] == BoundaryFlag::polar_wedge
      || block_bcs[BoundaryFace::outer_x2] == BoundaryFlag::polar_wedge) {
    CheckPolarBoundaries();
  }

  // polar boundary edge-case: single MeshBlock spans the entire azimuthal (x3) range
  if ((pmb->loc.level == pmy_mesh_->root_level && pmy_mesh_->nrbx3 == 1)
      && (block_bcs[BoundaryFace::inner_x2] == BoundaryFlag::polar
       || block_bcs[BoundaryFace::outer_x2] == BoundaryFlag::polar
       || block_bcs[BoundaryFace::inner_x2] == BoundaryFlag::polar_wedge
       || block_bcs[BoundaryFace::outer_x2] == BoundaryFlag::polar_wedge))
    azimuthal_shift_.NewAthenaArray(pmb->ke + NGHOST + 2);

  // prevent reallocation of contiguous memory space for each of 4x possible calls to
  // std::vector<BoundaryVariable *>.push_back() in Hydro, Field, Gravity, PassiveScalars
  bvars.reserve(3);
  // TOOD(KGF): rename to "bvars_time_int"? What about a std::vector for bvars_sts?
  bvars_main_int.reserve(2);

  // Matches initial value of Mesh::next_phys_id_
  // reserve phys=0 for former TAG_AMR=8; now hard-coded in Mesh::CreateAMRMPITag()
  bvars_next_phys_id_ = 1;

  // KGF: BVals constructor section only containing ALL shearing box-specific stuff
  // set parameters for shearing box bc and allocate buffers
  if (SHEARING_BOX) {
    // TODO(felker): add checks on the requisite number of dimensions
    Omega_0_ = pin->GetOrAddReal("problem", "Omega0", 0.001);
    qshear_  = pin->GetOrAddReal("problem", "qshear", 1.5);
    ShBoxCoord_ = pin->GetOrAddInteger("problem", "shboxcoord", 1);
    x1size_ = pmy_mesh_->mesh_size.x1max - pmy_mesh_->mesh_size.x1min;
    x2size_ = pmy_mesh_->mesh_size.x2max - pmy_mesh_->mesh_size.x2min;
    x3size_ = pmy_mesh_->mesh_size.x3max - pmy_mesh_->mesh_size.x3min;
    int level = pmb->loc.level - pmy_mesh_->root_level;
    std::int64_t nrbx1 = pmy_mesh_->nrbx1*(1L << level);
    std::int64_t nrbx2 = pmy_mesh_->nrbx2*(1L << level);
    shbb_.outer = false;
    shbb_.inner = false;

    if (ShBoxCoord_ == 1) {
      int ncells2 = pmb->block_size.nx2 + 2*NGHOST;
      int ncells3 = pmb->block_size.nx3;
      if (pmy_mesh_->mesh_size.nx3 > 1) ncells3 += 2*NGHOST;
      ssize_ = NGHOST*ncells3;

      if (pmb->loc.lx1 == 0) { // if true for shearing inner blocks
        shboxvar_inner_cc_.NewAthenaArray(NHYDRO, ncells3, ncells2, NGHOST);
        flx_inner_cc_.NewAthenaArray(ncells2);
        if (MAGNETIC_FIELDS_ENABLED) {
          shboxvar_inner_fc_.x1f.NewAthenaArray(ncells3, ncells2, NGHOST);
          shboxvar_inner_fc_.x2f.NewAthenaArray(ncells3, ncells2+1, NGHOST);
          shboxvar_inner_fc_.x3f.NewAthenaArray(ncells3+1, ncells2, NGHOST);
          flx_inner_fc_.x1f.NewAthenaArray(ncells2);
          flx_inner_fc_.x2f.NewAthenaArray(ncells2+1);
          flx_inner_fc_.x3f.NewAthenaArray(ncells2);
          shboxvar_inner_emf_.x2e.NewAthenaArray(ncells3+1, ncells2);
          shboxvar_inner_emf_.x3e.NewAthenaArray(ncells3, ncells2+1);
          shboxmap_inner_emf_.x2e.NewAthenaArray(ncells3+1, ncells2);
          shboxmap_inner_emf_.x3e.NewAthenaArray(ncells3, ncells2+1);
          flx_inner_emf_.x2e.NewAthenaArray(ncells2);
          flx_inner_emf_.x3e.NewAthenaArray(ncells2+1);
        }
        shbb_.inner = true;
        shbb_.igidlist = new int[nrbx2];
        shbb_.ilidlist = new int[nrbx2];
        shbb_.irnklist = new int[nrbx2];
        shbb_.ilevlist = new int[nrbx2];
        // attach corner cells from L/R side
        int size = (pmb->block_size.nx2 + NGHOST)*ssize_*NHYDRO;
        int bsize = 0, esize = 0;
        if (MAGNETIC_FIELDS_ENABLED) {
          // extra cell in azimuth/vertical
          bsize = (pmb->block_size.nx2 + NGHOST+1)*(ssize_ + NGHOST)*NFIELD;
          // face plus edge for EMF
          esize = 2*(pmb->block_size.nx2 + NGHOST)*pmb->block_size.nx3
                  + pmb->block_size.nx2 + pmb->block_size.nx3 + NGHOST;
        }
        for (int n=0; n<2; n++) {
          send_innerbuf_cc_[n] = new Real[size];
          recv_innerbuf_cc_[n] = new Real[size];
          shbox_inner_cc_flag_[n] = BoundaryStatus::waiting;
#ifdef MPI_PARALLEL
          rq_innersend_cc_[n] = MPI_REQUEST_NULL;
          rq_innerrecv_cc_[n] = MPI_REQUEST_NULL;
#endif
          if (MAGNETIC_FIELDS_ENABLED) {
            send_innerbuf_fc_[n] = new Real[bsize];
            recv_innerbuf_fc_[n] = new Real[bsize];
            shbox_inner_fc_flag_[n] = BoundaryStatus::waiting;
            send_innerbuf_emf_[n] = new Real[esize];
            recv_innerbuf_emf_[n] = new Real[esize];
            shbox_inner_emf_flag_[n] = BoundaryStatus::waiting;
#ifdef MPI_PARALLEL
            rq_innersend_fc_[n] = MPI_REQUEST_NULL;
            rq_innerrecv_fc_[n] = MPI_REQUEST_NULL;
            rq_innersend_emf_[n] = MPI_REQUEST_NULL;
            rq_innerrecv_emf_[n] = MPI_REQUEST_NULL;
#endif
          }
        }
        size = NGHOST*ssize_*NHYDRO;// corner cells only
        if (MAGNETIC_FIELDS_ENABLED) {
          bsize = NGHOST*(ssize_ + NGHOST)*NFIELD;
          esize = 2*NGHOST*pmb->block_size.nx3 + NGHOST;
        }
        for (int n=2; n<4; n++) {
          send_innerbuf_cc_[n] = new Real[size];
          recv_innerbuf_cc_[n] = new Real[size];
          shbox_inner_cc_flag_[n] = BoundaryStatus::waiting;
#ifdef MPI_PARALLEL
          rq_innersend_cc_[n] = MPI_REQUEST_NULL;
          rq_innerrecv_cc_[n] = MPI_REQUEST_NULL;
#endif
          if (MAGNETIC_FIELDS_ENABLED) {
            send_innerbuf_fc_[n] = new Real[bsize];
            recv_innerbuf_fc_[n] = new Real[bsize];
            shbox_inner_fc_flag_[n] = BoundaryStatus::waiting;
            send_innerbuf_emf_[n] = new Real[esize];
            recv_innerbuf_emf_[n] = new Real[esize];
            shbox_inner_emf_flag_[n] = BoundaryStatus::waiting;
#ifdef MPI_PARALLEL
            rq_innersend_fc_[n] = MPI_REQUEST_NULL;
            rq_innerrecv_fc_[n] = MPI_REQUEST_NULL;
            rq_innersend_emf_[n] = MPI_REQUEST_NULL;
            rq_innerrecv_emf_[n] = MPI_REQUEST_NULL;
#endif
          }
        }
      }

      if (pmb->loc.lx1 == (nrbx1 - 1)) { // if true for shearing outer blocks
        shboxvar_outer_cc_.NewAthenaArray(NHYDRO, ncells3, ncells2, NGHOST);
        flx_outer_cc_.NewAthenaArray(ncells2);
        if (MAGNETIC_FIELDS_ENABLED) {
          shboxvar_outer_fc_.x1f.NewAthenaArray(ncells3, ncells2, NGHOST);
          shboxvar_outer_fc_.x2f.NewAthenaArray(ncells3, ncells2+1, NGHOST);
          shboxvar_outer_fc_.x3f.NewAthenaArray(ncells3+1, ncells2, NGHOST);
          flx_outer_fc_.x1f.NewAthenaArray(ncells2);
          flx_outer_fc_.x2f.NewAthenaArray(ncells2+1);
          flx_outer_fc_.x3f.NewAthenaArray(ncells2);
          shboxvar_outer_emf_.x2e.NewAthenaArray(ncells3+1, ncells2);
          shboxvar_outer_emf_.x3e.NewAthenaArray(ncells3, ncells2+1);
          shboxmap_outer_emf_.x2e.NewAthenaArray(ncells3+1, ncells2);
          shboxmap_outer_emf_.x3e.NewAthenaArray(ncells3, ncells2+1);
          flx_outer_emf_.x2e.NewAthenaArray(ncells2);
          flx_outer_emf_.x3e.NewAthenaArray(ncells2+1);
        }
        shbb_.outer = true;
        shbb_.ogidlist = new int[nrbx2];
        shbb_.olidlist = new int[nrbx2];
        shbb_.ornklist = new int[nrbx2];
        shbb_.olevlist = new int[nrbx2];
        // attach corner cells from L/R side
        int size = (pmb->block_size.nx2 + NGHOST)*ssize_*NHYDRO;
        int bsize = 0, esize = 0;
        if (MAGNETIC_FIELDS_ENABLED) {
          // extra cell in azimuth/vertical
          bsize = (pmb->block_size.nx2 + NGHOST + 1)*(ssize_ + NGHOST)*NFIELD;
          // face plus edge for EMF
          esize = 2*(pmb->block_size.nx2 + NGHOST)*pmb->block_size.nx3
                + pmb->block_size.nx2 + pmb->block_size.nx3 + NGHOST;
        }
        for (int n=0; n<2; n++) {
          send_outerbuf_cc_[n] = new Real[size];
          recv_outerbuf_cc_[n] = new Real[size];
          shbox_outer_cc_flag_[n] = BoundaryStatus::waiting;
#ifdef MPI_PARALLEL
          rq_outersend_cc_[n] = MPI_REQUEST_NULL;
          rq_outerrecv_cc_[n] = MPI_REQUEST_NULL;
#endif
          if (MAGNETIC_FIELDS_ENABLED) {
            send_outerbuf_fc_[n] = new Real[bsize];
            recv_outerbuf_fc_[n] = new Real[bsize];
            shbox_outer_fc_flag_[n] = BoundaryStatus::waiting;
            send_outerbuf_emf_[n] = new Real[esize];
            recv_outerbuf_emf_[n] = new Real[esize];
            shbox_outer_emf_flag_[n] = BoundaryStatus::waiting;
#ifdef MPI_PARALLEL
            rq_outersend_fc_[n] = MPI_REQUEST_NULL;
            rq_outerrecv_fc_[n] = MPI_REQUEST_NULL;
            rq_outersend_emf_[n] = MPI_REQUEST_NULL;
            rq_outerrecv_emf_[n] = MPI_REQUEST_NULL;
#endif
          }
        }
        size = NGHOST*ssize_*NHYDRO;// corner cells only
        if (MAGNETIC_FIELDS_ENABLED) {
          bsize = NGHOST*(ssize_ + NGHOST)*NFIELD;
          esize = 2*NGHOST*pmb->block_size.nx3 + NGHOST;
        }
        for (int n=2; n<4; n++) {
          send_outerbuf_cc_[n] = new Real[size];
          recv_outerbuf_cc_[n] = new Real[size];
          shbox_outer_cc_flag_[n] = BoundaryStatus::waiting;
#ifdef MPI_PARALLEL
          rq_outersend_cc_[n] = MPI_REQUEST_NULL;
          rq_outerrecv_cc_[n] = MPI_REQUEST_NULL;
#endif
          if (MAGNETIC_FIELDS_ENABLED) {
            send_outerbuf_fc_[n] = new Real[bsize];
            recv_outerbuf_fc_[n] = new Real[bsize];
            shbox_outer_fc_flag_[n] = BoundaryStatus::waiting;
            send_outerbuf_emf_[n] = new Real[esize];
            recv_outerbuf_emf_[n] = new Real[esize];
            shbox_outer_emf_flag_[n] = BoundaryStatus::waiting;
#ifdef MPI_PARALLEL
            rq_outersend_fc_[n] = MPI_REQUEST_NULL;
            rq_outerrecv_fc_[n] = MPI_REQUEST_NULL;
            rq_outersend_emf_[n] = MPI_REQUEST_NULL;
            rq_outerrecv_emf_[n] = MPI_REQUEST_NULL;
#endif
          }
        }
      }
    } // end KGF: if (ShBoxCoord_ == 1)
  } // end KGF: shearing box in BoundaryValues constructor
}

// destructor

BoundaryValues::~BoundaryValues() {
  MeshBlock *pmb = pmy_block_;

  // edge-case of single block across pole in MHD spherical polar coordinates
  if ((pmb->loc.level == pmy_mesh_->root_level && pmy_mesh_->nrbx3 == 1)
      && (block_bcs[BoundaryFace::inner_x2] == BoundaryFlag::polar
          || block_bcs[BoundaryFace::outer_x2] == BoundaryFlag::polar
          || block_bcs[BoundaryFace::inner_x2] == BoundaryFlag::polar_wedge
          || block_bcs[BoundaryFace::outer_x2] == BoundaryFlag::polar_wedge))
    azimuthal_shift_.DeleteAthenaArray();

  // KGF: shearing box destructor
  if (SHEARING_BOX) {
    if (pmb->loc.lx1 == 0) { // if true for shearing inner blocks
      shboxvar_inner_cc_.DeleteAthenaArray();
      flx_inner_cc_.DeleteAthenaArray();
      for (int n=0; n<4; n++) {
        delete[] send_innerbuf_cc_[n];
        delete[] recv_innerbuf_cc_[n];
      }
      if (MAGNETIC_FIELDS_ENABLED) {
        shboxvar_inner_fc_.x1f.DeleteAthenaArray();
        shboxvar_inner_fc_.x2f.DeleteAthenaArray();
        shboxvar_inner_fc_.x3f.DeleteAthenaArray();
        flx_inner_fc_.x1f.DeleteAthenaArray();
        flx_inner_fc_.x2f.DeleteAthenaArray();
        flx_inner_fc_.x3f.DeleteAthenaArray();
        shboxvar_inner_emf_.x2e.DeleteAthenaArray();
        shboxvar_inner_emf_.x3e.DeleteAthenaArray();
        flx_inner_emf_.x2e.DeleteAthenaArray();
        flx_inner_emf_.x3e.DeleteAthenaArray();
        for (int n=0; n<4; n++) {
          delete[] send_innerbuf_fc_[n];
          delete[] recv_innerbuf_fc_[n];
          delete[] send_innerbuf_emf_[n];
          delete[] recv_innerbuf_emf_[n];
        }
      }
    }
    if (pmb->loc.lx1 == (nrbx1 - 1)) { // if true for shearing outer blocks
      shboxvar_outer_cc_.DeleteAthenaArray();
      flx_outer_cc_.DeleteAthenaArray();
      for (int n=0; n<4; n++) {
        delete[] send_outerbuf_cc_[n];
        delete[] recv_outerbuf_cc_[n];
      }
      if (MAGNETIC_FIELDS_ENABLED) {
        shboxvar_outer_fc_.x1f.DeleteAthenaArray();
        shboxvar_outer_fc_.x2f.DeleteAthenaArray();
        shboxvar_outer_fc_.x3f.DeleteAthenaArray();
        flx_outer_fc_.x1f.DeleteAthenaArray();
        flx_outer_fc_.x2f.DeleteAthenaArray();
        flx_outer_fc_.x3f.DeleteAthenaArray();
        shboxvar_outer_emf_.x2e.DeleteAthenaArray();
        shboxvar_outer_emf_.x3e.DeleteAthenaArray();
        flx_outer_emf_.x2e.DeleteAthenaArray();
        flx_outer_emf_.x3e.DeleteAthenaArray();
        for (int n=0; n<4; n++) {
          delete[] send_outerbuf_fc_[n];
          delete[] recv_outerbuf_fc_[n];
          delete[] send_outerbuf_emf_[n];
          delete[] recv_outerbuf_emf_[n];
        }
      }
    }
  } // KGF: end shearing box handling in destructor
}

//----------------------------------------------------------------------------------------
//! \fn void BoundaryValues::SetupPersistentMPI()
//  \brief Setup persistent MPI requests to be reused throughout the entire simulation

void BoundaryValues::SetupPersistentMPI() {
  for (auto bvars_it = bvars_main_int.begin(); bvars_it != bvars_main_int.end();
       ++bvars_it) {
    (*bvars_it)->SetupPersistentMPI();
  }

  // KGF: begin exclusive shearing-box section in BoundaryValues::SetupPersistentMPI()
  // initialize the shearing block lists
  if (SHEARING_BOX) {
    MeshBlock *pmb = pmy_block_;
    int level = pmb->loc.level - pmy_mesh_->root_level;
    std::int64_t nrbx1 = pmy_mesh_->nrbx1*(1L << level);
    // std::int64_t nrbx2 = pmy_mesh_->nrbx2*(1L << level); // unused variable
    int nbtotal = pmy_mesh_->nbtotal;
    int *ranklist = pmy_mesh_->ranklist;
    int *nslist = pmy_mesh_->nslist;
    LogicalLocation *loclist = pmy_mesh_->loclist;

    int count = 0;
    if (shbb_.inner) {
      for (int i=0; i<nbtotal; i++) {
        if (loclist[i].lx1 == 0 && loclist[i].lx3 == pmb->loc.lx3 &&
            loclist[i].level == pmb->loc.level) {
          shbb_.igidlist[count] = i;
          shbb_.ilidlist[count] = i - nslist[ranklist[i]];
          shbb_.irnklist[count] = ranklist[i];
          shbb_.ilevlist[count] = loclist[i].level;
          count++;
        }
      }
    }
    count = 0;
    if (shbb_.outer) {
      for (int i=0; i<nbtotal; i++) {
        if (loclist[i].lx1 == (nrbx1 - 1) && loclist[i].lx3 == pmb->loc.lx3 &&
            loclist[i].level == pmb->loc.level) {
          shbb_.ogidlist[count] = i;
          shbb_.olidlist[count] = i - nslist[ranklist[i]];
          shbb_.ornklist[count] = ranklist[i];
          shbb_.olevlist[count] = loclist[i].level;
          count++;
        }
      }
    }
  } // end KGF: exclusive shearing box portion of SetupPersistentMPI()
  return;
}

//----------------------------------------------------------------------------------------
//! \fn void BoundaryValues::CheckUserBoundaries()
//  \brief checks if the boundary functions are correctly enrolled (this compatibility
//  check is performed at the top of Mesh::Initialize(), after calling ProblemGenerator())

void BoundaryValues::CheckUserBoundaries() {
  for (int i=0; i<nface_; i++) {
    if (block_bcs[i] == BoundaryFlag::user) {
      if (pmy_mesh_->BoundaryFunction_[i] == nullptr) {
        std::stringstream msg;
        msg << "### FATAL ERROR in BoundaryValues::CheckBoundary" << std::endl
            << "A user-defined boundary is specified but the actual boundary function "
            << "is not enrolled in direction " << i  << " (in [0,6])." << std::endl;
        ATHENA_ERROR(msg);
      }
    }
  }
  return;
}

//----------------------------------------------------------------------------------------
//! \fn void BoundaryValues::StartReceiving(BoundaryCommSubset phase)
//  \brief initiate MPI_Irecv()

void BoundaryValues::StartReceiving(BoundaryCommSubset phase) {
  for (auto bvars_it = bvars_main_int.begin(); bvars_it != bvars_main_int.end();
       ++bvars_it) {
    (*bvars_it)->StartReceiving(phase);
  }

  // KGF: begin shearing-box exclusive section of original StartReceivingForInit()
  // find send_block_id and recv_block_id;
  if (SHEARING_BOX) {
    FindShearBlock(pmy_mesh_->time);
  }
  // end KGF: shearing box

  // KGF: begin shearing-box exclusive section of original StartReceivingAll()
  // find send_block_id and recv_block_id; post non-blocking recv
  if (SHEARING_BOX) {
    FindShearBlock(time);
#ifdef MPI_PARALLEL
     //     Mesh *pmesh = pmb->pmy_mesh;
    int size,tag;
    if (shbb_.inner) { // inner boundary
      for (int n=0; n<4; n++) {
        if ((recv_inner_rank_[n]!=Globals::my_rank) &&
                          (recv_inner_rank_[n]!=-1)) {
          size = ssize_*NHYDRO*recv_innersize_cc_[n];
          tag  = CreateBvalsMPITag(pmb->lid, n, sh_cc_phys_id_);
          MPI_Irecv(recv_innerbuf_cc_[n],size,MPI_ATHENA_REAL,
                    recv_inner_rank_[n], tag, MPI_COMM_WORLD,
                    &rq_innerrecv_cc_[n]);
          if (MAGNETIC_FIELDS_ENABLED) {
            size = recv_innersize_fc_[n];
            tag  = CreateBvalsMPITag(pmb->lid, n, sh_fc_phys_id_);
            MPI_Irecv(recv_innerbuf_fc_[n], size, MPI_ATHENA_REAL,
                      recv_inner_rank_[n], tag, MPI_COMM_WORLD,
                      &rq_innerrecv_fc_[n]);
            size = recv_innersize_emf_[n];
            tag  = CreateBvalsMPITag(pmb->lid, n, sh_fc_flx_phys_id_);
            MPI_Irecv(recv_innerbuf_emf_[n], size, MPI_ATHENA_REAL,
                      recv_inner_rank_[n], tag, MPI_COMM_WORLD,
                      &rq_innerrecv_emf_[n]);
          }
        }
      }
    }

    if (shbb_.outer) { // outer boundary
      int offset=4;
      for (int n=0; n<4; n++) {
        if ((recv_outer_rank_[n]!=Globals::my_rank) &&
                          (recv_outer_rank_[n]!=-1)) {
          size = ssize_*NHYDRO*recv_outersize_cc_[n];
          tag  = CreateBvalsMPITag(pmb->lid, n+offset, sh_cc_phys_id_);
          MPI_Irecv(recv_outerbuf_cc_[n], size, MPI_ATHENA_REAL,
                    recv_outer_rank_[n], tag, MPI_COMM_WORLD,
                    &rq_outerrecv_cc_[n]);
          if (MAGNETIC_FIELDS_ENABLED) {
            size = recv_outersize_fc_[n];
            tag  = CreateBvalsMPITag(pmb->lid, n+offset, sh_fc_phys_id_);
            MPI_Irecv(recv_outerbuf_fc_[n], size, MPI_ATHENA_REAL,
                      recv_outer_rank_[n], tag, MPI_COMM_WORLD,
                      &rq_outerrecv_fc_[n]);
            size = recv_outersize_emf_[n];
            tag  = CreateBvalsMPITag(pmb->lid, n+offset, sh_fc_flx_phys_id_);
            MPI_Irecv(recv_outerbuf_emf_[n], size, MPI_ATHENA_REAL,
                      recv_outer_rank_[n], tag, MPI_COMM_WORLD,
                      &rq_outerrecv_emf_[n]);
          }
        }
      }
    }
#endif
  } // end KGF: shearing-box exclusive section of StartReceivingAll
  return;
}


//----------------------------------------------------------------------------------------
//! \fn void BoundaryValues::ClearBoundary(BoundaryCommSubset phase)
//  \brief clean up the boundary flags after each loop

void BoundaryValues::ClearBoundary(BoundaryCommSubset phase) {
  // Note BoundaryCommSubset::mesh_init corresponds to initial exchange of conserved fluid
  // variables and magentic fields, while BoundaryCommSubset::gr_amr corresponds to fluid
  // primitive variables sent only in the case of GR with refinement
  for (auto bvars_it = bvars_main_int.begin(); bvars_it != bvars_main_int.end();
       ++bvars_it) {
    (*bvars_it)->ClearBoundary(phase);
  }

  // KGF: begin shearing box exclusive section of ClearBoundaryAll
  // clear shearing box boundary communications
  if (SHEARING_BOX) {
    if (shbb_.inner == true) {
      for (int n=0; n<4; n++) {
        if (send_inner_rank_[n] == -1) continue;
        shbox_inner_cc_flag_[n] = BoundaryStatus::waiting;
        if (MAGNETIC_FIELDS_ENABLED) {
          shbox_inner_fc_flag_[n] = BoundaryStatus::waiting;
          shbox_inner_emf_flag_[n] = BoundaryStatus::waiting;
        }
#ifdef MPI_PARALLEL
        if (send_inner_rank_[n] != Globals::my_rank) {
          MPI_Wait(&rq_innersend_cc_[n], MPI_STATUS_IGNORE);
          if (MAGNETIC_FIELDS_ENABLED) {
            MPI_Wait(&rq_innersend_fc_[n], MPI_STATUS_IGNORE);
            MPI_Wait(&rq_innersend_emf_[n], MPI_STATUS_IGNORE);
          }
        }
#endif
      }
    } // inner boundary

    if (shbb_.outer == true) {
      for (int n=0; n<4; n++) {
        if (send_outer_rank_[n] == -1) continue;
        shbox_outer_cc_flag_[n] = BoundaryStatus::waiting;
        if (MAGNETIC_FIELDS_ENABLED) {
          shbox_outer_fc_flag_[n] = BoundaryStatus::waiting;
        }
#ifdef MPI_PARALLEL
        if (send_outer_rank_[n] != Globals::my_rank) {
          MPI_Wait(&rq_outersend_cc_[n], MPI_STATUS_IGNORE);
          if (MAGNETIC_FIELDS_ENABLED) {
            MPI_Wait(&rq_outersend_fc_[n], MPI_STATUS_IGNORE);
            MPI_Wait(&rq_outersend_emf_[n], MPI_STATUS_IGNORE);
          }
        }
#endif
      }
    }
  } // end KGF: shearing box
  return;
}

//----------------------------------------------------------------------------------------
//! \fn void BoundaryValues::ApplyPhysicalBoundaries(const Real time, const Real dt)
//  \brief Apply all the physical boundary conditions for both hydro and field

void BoundaryValues::ApplyPhysicalBoundaries(const Real time, const Real dt) {
  MeshBlock *pmb = pmy_block_;
  Coordinates *pco = pmb->pcoord;
  int bis = pmb->is - NGHOST, bie = pmb->ie + NGHOST,
      bjs = pmb->js, bje = pmb->je,
      bks = pmb->ks, bke = pmb->ke;

  // Extend the transverse limits that correspond to periodic boundaries as they are
  // updated: x1, then x2, then x3
  if (!apply_bndry_fn_[BoundaryFace::inner_x2] && pmb->block_size.nx2 > 1)
    bjs = pmb->js - NGHOST;
  if (!apply_bndry_fn_[BoundaryFace::outer_x2] && pmb->block_size.nx2 > 1)
    bje = pmb->je + NGHOST;
  if (!apply_bndry_fn_[BoundaryFace::inner_x3] && pmb->block_size.nx3 > 1)
    bks = pmb->ks - NGHOST;
  if (!apply_bndry_fn_[BoundaryFace::outer_x3] && pmb->block_size.nx3 > 1)
    bke = pmb->ke + NGHOST;

  // KGF: temporarily hardcode Hydro and Field access for coupling in EOS U(W) + calc bcc
  // and when passed to user-defined boundary function stored in function pointer array

  // downcast BoundaryVariable ptrs to known derived class types: RTTI via dynamic_cast
  HydroBoundaryVariable *phbvar =
      dynamic_cast<HydroBoundaryVariable *>(bvars_main_int[0]);
  Hydro *ph = pmb->phydro;

  FaceCenteredBoundaryVariable *pfbvar = nullptr;
  Field *pf = nullptr;
  if (MAGNETIC_FIELDS_ENABLED) {
    pf = pmb->pfield;
    pfbvar = dynamic_cast<FaceCenteredBoundaryVariable *>(bvars_main_int[1]);
  }

  // Apply boundary function on inner-x1 and update W,bcc (if not periodic)
  if (apply_bndry_fn_[BoundaryFace::inner_x1]) {
    DispatchBoundaryFunctions(pmb, pco, time, dt,
                              pmb->is, pmb->ie, bjs, bje, bks, bke, NGHOST,
                              ph->w, pf->b, BoundaryFace::inner_x1);
    // KGF: COUPLING OF QUANTITIES (must be manually specified)
    if (MAGNETIC_FIELDS_ENABLED) {
      pmb->pfield->CalculateCellCenteredField(pf->b, pf->bcc, pco,
                                              pmb->is-NGHOST, pmb->is-1,
                                              bjs, bje, bks, bke);
    }
    pmb->peos->PrimitiveToConserved(ph->w, pf->bcc, ph->u, pco,
                                    pmb->is-NGHOST, pmb->is-1, bjs, bje, bks, bke);
  }

  // Apply boundary function on outer-x1 and update W,bcc (if not periodic)
  if (apply_bndry_fn_[BoundaryFace::outer_x1]) {
    DispatchBoundaryFunctions(pmb, pco, time, dt,
                              pmb->is, pmb->ie, bjs, bje, bks, bke, NGHOST,
                              ph->w, pf->b, BoundaryFace::outer_x1);
    // KGF: COUPLING OF QUANTITIES (must be manually specified)
    if (MAGNETIC_FIELDS_ENABLED) {
      pmb->pfield->CalculateCellCenteredField(pf->b, pf->bcc, pco,
                                              pmb->ie+1, pmb->ie+NGHOST,
                                              bjs, bje, bks, bke);
    }
    pmb->peos->PrimitiveToConserved(ph->w, pf->bcc, ph->u, pco,
                                    pmb->ie+1, pmb->ie+NGHOST, bjs, bje, bks, bke);
  }

  if (pmb->block_size.nx2 > 1) { // 2D or 3D
    // Apply boundary function on inner-x2 and update W,bcc (if not periodic)
    if (apply_bndry_fn_[BoundaryFace::inner_x2]) {
      DispatchBoundaryFunctions(pmb, pco, time, dt,
                                bis, bie, pmb->js, pmb->je, bks, bke, NGHOST,
                                ph->w, pf->b, BoundaryFace::inner_x2);
      // KGF: COUPLING OF QUANTITIES (must be manually specified)
      if (MAGNETIC_FIELDS_ENABLED) {
        pmb->pfield->CalculateCellCenteredField(pf->b, pf->bcc, pco,
                                                bis, bie, pmb->js-NGHOST, pmb->js-1,
                                                bks, bke);
      }
      pmb->peos->PrimitiveToConserved(ph->w, pf->bcc, ph->u, pco,
                                      bis, bie, pmb->js-NGHOST, pmb->js-1, bks, bke);
    }

    // Apply boundary function on outer-x2 and update W,bcc (if not periodic)
    if (apply_bndry_fn_[BoundaryFace::outer_x2]) {
      DispatchBoundaryFunctions(pmb, pco, time, dt,
                                bis, bie, pmb->js, pmb->je, bks, bke, NGHOST,
                                ph->w, pf->b, BoundaryFace::outer_x2);
      // KGF: COUPLING OF QUANTITIES (must be manually specified)
      if (MAGNETIC_FIELDS_ENABLED) {
        pmb->pfield->CalculateCellCenteredField(pf->b, pf->bcc, pco,
                                                bis, bie, pmb->je+1, pmb->je+NGHOST,
                                                bks, bke);
      }
      pmb->peos->PrimitiveToConserved(ph->w, pf->bcc, ph->u, pco,
                                      bis, bie, pmb->je+1, pmb->je+NGHOST, bks, bke);
    }
  }

  if (pmb->block_size.nx3 > 1) { // 3D
    bjs = pmb->js - NGHOST;
    bje = pmb->je + NGHOST;

    // Apply boundary function on inner-x3 and update W,bcc (if not periodic)
    if (apply_bndry_fn_[BoundaryFace::inner_x3]) {
      DispatchBoundaryFunctions(pmb, pco, time, dt,
                                bis, bie, bjs, bje, pmb->ks, pmb->ke, NGHOST,
                                ph->w, pf->b, BoundaryFace::inner_x3);
      // KGF: COUPLING OF QUANTITIES (must be manually specified)
      if (MAGNETIC_FIELDS_ENABLED) {
        pmb->pfield->CalculateCellCenteredField(pf->b, pf->bcc, pco,
                                                bis, bie, bjs, bje,
                                                pmb->ks-NGHOST, pmb->ks-1);
      }
      pmb->peos->PrimitiveToConserved(ph->w, pf->bcc, ph->u, pco,
                                      bis, bie, bjs, bje, pmb->ks-NGHOST, pmb->ks-1);
    }

    // Apply boundary function on outer-x3 and update W,bcc (if not periodic)
    if (apply_bndry_fn_[BoundaryFace::outer_x3]) {
      DispatchBoundaryFunctions(pmb, pco, time, dt,
                                bis, bie, bjs, bje, pmb->ks, pmb->ke, NGHOST,
                                ph->w, pf->b, BoundaryFace::outer_x3);
      // KGF: COUPLING OF QUANTITIES (must be manually specified)
      if (MAGNETIC_FIELDS_ENABLED) {
        pmb->pfield->CalculateCellCenteredField(pf->b, pf->bcc, pco,
                                                bis, bie, bjs, bje,
                                                pmb->ke+1, pmb->ke+NGHOST);
      }
      pmb->peos->PrimitiveToConserved(ph->w, pf->bcc, ph->u, pco,
                                      bis, bie, bjs, bje, pmb->ke+1, pmb->ke+NGHOST);
    }
  }
  return;
}


// KGF: should "bvars_it" be fixed in this class member function? Or passed as argument?
void BoundaryValues::DispatchBoundaryFunctions(
    MeshBlock *pmb, Coordinates *pco, Real time, Real dt,
    int il, int iu, int jl, int ju, int kl, int ku, int ngh,
    AthenaArray<Real> &prim, FaceField &b, BoundaryFace face) {
  if (block_bcs[face] ==  BoundaryFlag::user) {  // user-enrolled BCs
    pmy_mesh_->BoundaryFunction_[face](pmb, pco, prim, b, time, dt,
                                       il, iu, jl, ju, kl, ku, NGHOST);
  }
  // KGF: this is only to silence the compiler -Wswitch warnings about not handling the
  // "undef" case when considering all possible BoundaryFace enumerator values. If "undef"
  // is actually passed to this function, it will likely die before that ATHENA_ERROR()
  // call, as it tries to access block_bcs[-1]
  std::stringstream msg;
  msg << "### FATAL ERROR in DispatchBoundaryFunctions" << std::endl
      << "face = BoundaryFace::undef passed to this function" << std::endl;

  // For any function in the BoundaryPhysics interface class, iterate over
  // BoundaryVariable pointers "enrolled"
  for (auto bvars_it = bvars_main_int.begin(); bvars_it != bvars_main_int.end();
       ++bvars_it) {
    switch(block_bcs[face]) {
      case BoundaryFlag::user: // handled above, outside loop over BoundaryVariable objs
        break;
      case BoundaryFlag::reflect:
        switch(face) {
          case BoundaryFace::undef:
            ATHENA_ERROR(msg);
          case BoundaryFace::inner_x1:
            (*bvars_it)->ReflectInnerX1(time, dt, il, jl, ju, kl, ku, NGHOST);
            break;
          case BoundaryFace::outer_x1:
            (*bvars_it)->ReflectOuterX1(time, dt, iu, jl, ju, kl, ku, NGHOST);
            break;
          case BoundaryFace::inner_x2:
            (*bvars_it)->ReflectInnerX2(time, dt, il, iu, jl, kl, ku, NGHOST);
            break;
          case BoundaryFace::outer_x2:
            (*bvars_it)->ReflectOuterX2(time, dt, il, iu, ju, kl, ku, NGHOST);
            break;
          case BoundaryFace::inner_x3:
            (*bvars_it)->ReflectInnerX3(time, dt, il, iu, jl, ju, kl, NGHOST);
            break;
          case BoundaryFace::outer_x3:
            (*bvars_it)->ReflectOuterX3(time, dt, il, iu, jl, ju, ku, NGHOST);
            break;
        }
        break;
      case BoundaryFlag::outflow:
        switch(face) {
          case BoundaryFace::undef:
            ATHENA_ERROR(msg);
          case BoundaryFace::inner_x1:
            (*bvars_it)->OutflowInnerX1(time, dt, il, jl, ju, kl, ku, NGHOST);
            break;
          case BoundaryFace::outer_x1:
            (*bvars_it)->OutflowOuterX1(time, dt, iu, jl, ju, kl, ku, NGHOST);
            break;
          case BoundaryFace::inner_x2:
            (*bvars_it)->OutflowInnerX2(time, dt, il, iu, jl, kl, ku, NGHOST);
            break;
          case BoundaryFace::outer_x2:
            (*bvars_it)->OutflowOuterX2(time, dt, il, iu, ju, kl, ku, NGHOST);
            break;
          case BoundaryFace::inner_x3:
            (*bvars_it)->OutflowInnerX3(time, dt, il, iu, jl, ju, kl, NGHOST);
            break;
          case BoundaryFace::outer_x3:
            (*bvars_it)->OutflowOuterX3(time, dt, il, iu, jl, ju, ku, NGHOST);
            break;
        }
        break;
      case BoundaryFlag::polar_wedge:
        switch(face) {
          case BoundaryFace::undef:
            ATHENA_ERROR(msg);
          case BoundaryFace::inner_x2:
            (*bvars_it)->PolarWedgeInnerX2(time, dt, il, iu, jl, kl, ku, NGHOST);
            break;
          case BoundaryFace::outer_x2:
            (*bvars_it)->PolarWedgeOuterX2(time, dt, il, iu, ju, kl, ku, NGHOST);
            break;
          default:
            std::stringstream msg_polar;
            msg_polar << "### FATAL ERROR in DispatchBoundaryFunctions" << std::endl
                << "Attempting to call polar wedge boundary function on \n"
                << "MeshBlock boundary other than inner x2 or outer x2" << std::endl;
            ATHENA_ERROR(msg_polar);
        }
        break;
      default:
        std::stringstream msg_flag;
        msg_flag << "### FATAL ERROR in DispatchBoundaryFunctions" << std::endl
                 << "No BoundaryPhysics function associated with provided\n"
                 << "block_bcs[" << face << "] = BoundaryFlag::"
                 << GetBoundaryString(block_bcs[face]) << std::endl;
        ATHENA_ERROR(msg);
        break;
    } // end switch(block_bcs[face])
  } // end loop over BoundaryVariable *
}

<<<<<<< HEAD
//--------------------------------------------------------------------------------------
//! \fn void BoundaryValues::FindShearBlock(const Real time)
//  \brief Calculate the following quantities:
//  send_gid recv_gid send_lid recv_lid send_rank recv_rank,
//  send_size_hydro  recv_size_hydro: for MPI_Irecv
//  eps_,joverlap_: for update the conservative

// TODO(felker): break up this ~400 line function:

void BoundaryValues::FindShearBlock(const Real time) {
  MeshBlock *pmb = pmy_block_;
  Coordinates *pco = pmb->pcoord;
  Mesh *pmesh = pmb->pmy_mesh;

  int js = pmb->js; int je = pmb->je;

  int level = pmb->loc.level - pmesh->root_level;
  std::int64_t nrbx2 = pmesh->nrbx2*(1L << level);
  int nx2   = pmb->block_size.nx2;  // # of cells per meshblock
  int nx3   = pmb->block_size.nx3;  // # of cells per meshblock
  // KGF: for symmetry reasons, how can ncells3 but not ncells2 be used in this fn?
  // int ncells2 = pmb->block_size.nx2 + 2*NGHOST;
  int ncells3 = pmb->block_size.nx3;
  if (pmesh->mesh_size.nx3 > 1) ncells3 += 2*NGHOST;

  // Update the amount of shear:
  qomL_ = qshear_*Omega_0_*x1size_;
  Real yshear = qomL_*time;
  Real deltay = std::fmod(yshear, x2size_);
  int joffset = static_cast<int>(deltay/pco->dx2v(js)); // assumes uniform grid in azimuth
  int Ngrids  = static_cast<int>(joffset/nx2);
  joverlap_   = joffset - Ngrids*nx2;
  eps_ = (std::fmod(deltay, pco->dx2v(js)))/pco->dx2v(js);


  if (shbb_.inner == true) { // if inner block
    for (int n=0; n<4; n++) {
      send_inner_gid_[n]  = -1;
      send_inner_rank_[n] = -1;
      send_inner_lid_[n]  = -1;
      recv_inner_gid_[n]  = -1;
      recv_inner_rank_[n] = -1;
      recv_inner_lid_[n]  = -1;

      send_innersize_cc_[n] = 0;
      recv_innersize_cc_[n] = 0;
      shbox_inner_cc_flag_[n] = BoundaryStatus::completed;

      if (MAGNETIC_FIELDS_ENABLED) {
        send_innersize_fc_[n] = 0;
        recv_innersize_fc_[n] = 0;
        shbox_inner_fc_flag_[n] = BoundaryStatus::completed;
        send_innersize_fc_flx_[n] = 0;
        recv_innersize_fc_flx_[n] = 0;
        shbox_inner_fc_flx_flag_[n] = BoundaryStatus::completed;
      }
    }
    int jblock = 0;
    for (int j=0; j<nrbx2; j++) {
      // index of current meshblock on the shearingboundary block list
      if (shbb_.igidlist[j] == pmb->gid)  jblock = j;
    }
    // send [js:je-joverlap] of the meshblock to other
    // attach [je-joverlap+1:MIN(je-joverlap+(NGHOST), je-js+1)]
    // to its right end.
    std::int64_t jtmp = jblock + Ngrids;
    if (jtmp > (nrbx2 - 1)) jtmp -= nrbx2;
    send_inner_gid_[1]  = shbb_.igidlist[jtmp];
    send_inner_rank_[1] = shbb_.irnklist[jtmp];
    send_inner_lid_[1]  = shbb_.ilidlist[jtmp];

    send_innersize_cc_[1] = std::min(je - js - joverlap_ + 1 + NGHOST, je -js + 1);

    // recv [js+joverlap:je] from other
    // attach [je+1:MIN(je+NGHOST, je+joverlap)] to its right end.
    jtmp = jblock - Ngrids;
    if (jtmp < 0) jtmp += nrbx2;
    recv_inner_gid_[1]  = shbb_.igidlist[jtmp];
    recv_inner_rank_[1] = shbb_.irnklist[jtmp];
    recv_inner_lid_[1]  = shbb_.ilidlist[jtmp];

    recv_innersize_cc_[1] = send_innersize_cc_[1];
    shbox_inner_cc_flag_[1] = BoundaryStatus::waiting;

    if (MAGNETIC_FIELDS_ENABLED) {
      send_innersize_fc_[1] = send_innersize_cc_[1]*NGHOST*(NFIELD*ncells3 + 1)
                              + NGHOST*ncells3;
      recv_innersize_fc_[1] = send_innersize_fc_[1];
      shbox_inner_fc_flag_[1] = BoundaryStatus::waiting;
      send_innersize_fc_flx_[1] = send_innersize_cc_[1]*(2*nx3 + 1) + nx3;
      recv_innersize_fc_flx_[1] = send_innersize_fc_flx_[1];
      shbox_inner_fc_flx_flag_[1] = BoundaryStatus::waiting;
    }


    // if there is overlap to next blocks
    if (joverlap_ != 0) {
      // send to the right
      jtmp = jblock + (Ngrids + 1);
      if (jtmp > (nrbx2 - 1)) jtmp -= nrbx2;
      send_inner_gid_[0]  = shbb_.igidlist[jtmp];
      send_inner_rank_[0] = shbb_.irnklist[jtmp];
      send_inner_lid_[0]  = shbb_.ilidlist[jtmp];

      send_innersize_cc_[0] = std::min(joverlap_+NGHOST, je -js + 1);

      // receive from its left
      jtmp = jblock - (Ngrids + 1);
      if (jtmp < 0) jtmp += nrbx2;
      recv_inner_gid_[0]  = shbb_.igidlist[jtmp];
      recv_inner_rank_[0] = shbb_.irnklist[jtmp];
      recv_inner_lid_[0]  = shbb_.ilidlist[jtmp];

      recv_innersize_cc_[0] = send_innersize_cc_[0];
      shbox_inner_cc_flag_[0] = BoundaryStatus::waiting;  // switch on if overlap

      if (MAGNETIC_FIELDS_ENABLED) {
        send_innersize_fc_[0] = send_innersize_cc_[0]*NGHOST*(NFIELD*ncells3 + 1)
                                + NGHOST*ncells3;
        recv_innersize_fc_[0] = send_innersize_fc_[0];
        shbox_inner_fc_flag_[0] = BoundaryStatus::waiting;
        send_innersize_fc_flx_[0] = send_innersize_cc_[0]*(2*nx3 + 1)+nx3;
        recv_innersize_fc_flx_[0] = send_innersize_fc_flx_[0];
        shbox_inner_fc_flx_flag_[0] = BoundaryStatus::waiting;
      }
      // deal the left boundary cells with send[2]
      if (joverlap_ > (nx2 - NGHOST)) {
        // send to Right
        jtmp = jblock + (Ngrids + 2);
        while (jtmp > (nrbx2 - 1)) jtmp -= nrbx2;
        send_inner_gid_[2]  = shbb_.igidlist[jtmp];
        send_inner_rank_[2] = shbb_.irnklist[jtmp];
        send_inner_lid_[2]  = shbb_.ilidlist[jtmp];

        send_innersize_cc_[2] = joverlap_ - (nx2 - NGHOST);

        // recv from Left
        jtmp = jblock - (Ngrids + 2);
        while (jtmp < 0) jtmp += nrbx2;
        recv_inner_gid_[2]  = shbb_.igidlist[jtmp];
        recv_inner_rank_[2] = shbb_.irnklist[jtmp];
        recv_inner_lid_[2]  = shbb_.ilidlist[jtmp];

        recv_innersize_cc_[2] = send_innersize_cc_[2];
        shbox_inner_cc_flag_[2] = BoundaryStatus::waiting;

        if (MAGNETIC_FIELDS_ENABLED) {
          send_innersize_fc_[2] = send_innersize_cc_[2]*NGHOST*(NFIELD*ncells3 + 1);
          recv_innersize_fc_[2] = send_innersize_fc_[2];
          shbox_inner_fc_flag_[2] = BoundaryStatus::waiting;
          send_innersize_fc_flx_[2] = send_innersize_cc_[2]*(2*nx3 + 1);
          recv_innersize_fc_flx_[2] = send_innersize_fc_flx_[2];
          shbox_inner_fc_flx_flag_[2] = BoundaryStatus::waiting;
        }
      }
      // deal with the right boundary cells with send[3]
      if (joverlap_ < NGHOST) {
        jtmp = jblock + (Ngrids - 1);
        while (jtmp > (nrbx2 - 1)) jtmp -= nrbx2;
        while (jtmp < 0) jtmp += nrbx2;
        send_inner_gid_[3]  = shbb_.igidlist[jtmp];
        send_inner_rank_[3] = shbb_.irnklist[jtmp];
        send_inner_lid_[3]  = shbb_.ilidlist[jtmp];

        send_innersize_cc_[3] = NGHOST - joverlap_;

        jtmp = jblock - (Ngrids - 1);
        while (jtmp > (nrbx2 - 1)) jtmp -= nrbx2;
        while (jtmp < 0) jtmp += nrbx2;
        recv_inner_gid_[3]  = shbb_.igidlist[jtmp];
        recv_inner_rank_[3] = shbb_.irnklist[jtmp];
        recv_inner_lid_[3]  = shbb_.ilidlist[jtmp];

        recv_innersize_cc_[3] = send_innersize_cc_[3];
        shbox_inner_cc_flag_[3] = BoundaryStatus::waiting;

        if (MAGNETIC_FIELDS_ENABLED) {
          send_innersize_fc_[3] = send_innersize_cc_[3]*NGHOST*(NFIELD*ncells3 + 1);
          recv_innersize_fc_[3] = send_innersize_fc_[3];
          shbox_inner_fc_flag_[3] = BoundaryStatus::waiting;
          send_innersize_fc_flx_[3] = send_innersize_cc_[3]*(2*nx3 + 1);
          recv_innersize_fc_flx_[3] = send_innersize_fc_flx_[3];
          shbox_inner_fc_flx_flag_[3] = BoundaryStatus::waiting;
        }
      }
    } else {  // joverlap_ == 0
      // send [je-(NGHOST-1):je] to Right
      jtmp = jblock + (Ngrids + 1);
      while (jtmp > (nrbx2 - 1)) jtmp -= nrbx2;
      send_inner_gid_[2]  = shbb_.igidlist[jtmp];
      send_inner_rank_[2] = shbb_.irnklist[jtmp];
      send_inner_lid_[2]  = shbb_.ilidlist[jtmp];

      send_innersize_cc_[2] = NGHOST;

      // recv [js-NGHOST:js-1] from Left
      jtmp = jblock - (Ngrids + 1);
      while (jtmp < 0) jtmp += nrbx2;
      recv_inner_gid_[2]  = shbb_.igidlist[jtmp];
      recv_inner_rank_[2] = shbb_.irnklist[jtmp];
      recv_inner_lid_[2]  = shbb_.ilidlist[jtmp];

      recv_innersize_cc_[2] = send_innersize_cc_[2];
      shbox_inner_cc_flag_[2] = BoundaryStatus::waiting;

      if (MAGNETIC_FIELDS_ENABLED) {
        send_innersize_fc_[2] = send_innersize_cc_[2]*NGHOST*(NFIELD*ncells3 + 1);
        recv_innersize_fc_[2] = send_innersize_fc_[2];
        shbox_inner_fc_flag_[2] = BoundaryStatus::waiting;
        send_innersize_fc_flx_[2] = send_innersize_cc_[2]*(2*nx3 + 1);
        recv_innersize_fc_flx_[2] = send_innersize_fc_flx_[2];
        shbox_inner_fc_flx_flag_[2] = BoundaryStatus::waiting;
      }

      // send [js:js+(NGHOST-1)] to Left
      jtmp = jblock + (Ngrids - 1);
      while (jtmp > (nrbx2 - 1)) jtmp -= nrbx2;
      while (jtmp < 0) jtmp += nrbx2;
      send_inner_gid_[3]  = shbb_.igidlist[jtmp];
      send_inner_rank_[3] = shbb_.irnklist[jtmp];
      send_inner_lid_[3]  = shbb_.ilidlist[jtmp];
      send_innersize_cc_[3] = NGHOST;
      // recv [je + 1:je+(NGHOST-1)] from Right
      jtmp = jblock - (Ngrids-1);
      while (jtmp > (nrbx2 - 1)) jtmp -= nrbx2;
      while (jtmp < 0) jtmp += nrbx2;
      recv_inner_gid_[3]  = shbb_.igidlist[jtmp];
      recv_inner_rank_[3] = shbb_.irnklist[jtmp];
      recv_inner_lid_[3]  = shbb_.ilidlist[jtmp];
      recv_innersize_cc_[3] = send_innersize_cc_[3];
      shbox_inner_cc_flag_[3] = BoundaryStatus::waiting;
      if (MAGNETIC_FIELDS_ENABLED) {
        send_innersize_fc_[3] = send_innersize_cc_[3]*NGHOST*(NFIELD*ncells3 + 1);
        recv_innersize_fc_[3] = send_innersize_fc_[3];
        shbox_inner_fc_flag_[3] = BoundaryStatus::waiting;
        send_innersize_fc_flx_[3] = send_innersize_cc_[3]*(2*nx3 + 1);
        recv_innersize_fc_flx_[3] = send_innersize_fc_flx_[3];
        shbox_inner_fc_flx_flag_[3] = BoundaryStatus::waiting;
      }
    }
  } // inner bc


  // KGF: halfway point in this function

  if (shbb_.outer == true) { // if outer block
    for (int n=0; n<4; n++) {
      send_outer_gid_[n]  = -1;
      send_outer_rank_[n] = -1;
      send_outer_lid_[n]  = -1;
      recv_outer_gid_[n]  = -1;
      recv_outer_rank_[n] = -1;
      recv_outer_lid_[n]  = -1;

      send_outersize_cc_[n] = 0;
      recv_outersize_cc_[n] = 0;
      shbox_outer_cc_flag_[n] = BoundaryStatus::completed;

      if (MAGNETIC_FIELDS_ENABLED) {
        send_outersize_fc_[n] = 0;
        recv_outersize_fc_[n] = 0;
        shbox_outer_fc_flag_[n] = BoundaryStatus::completed;
        send_outersize_fc_flx_[n] = 0;
        recv_outersize_fc_flx_[n] = 0;
        shbox_outer_fc_flx_flag_[n] = BoundaryStatus::completed;
      }
    }
    int jblock = 0;
    for (int j=0; j<nrbx2; j++) {
      // index of current meshblock on the shearingboundary block list
      if (shbb_.ogidlist[j] == pmb->gid) jblock = j;
    }
    // recv [js-NGHOST:je-joverlap] of the meshblock from other
    std::int64_t jtmp = jblock + Ngrids;
    if (jtmp > (nrbx2 - 1)) jtmp -= nrbx2;
    recv_outer_gid_[1]  = shbb_.ogidlist[jtmp];
    recv_outer_rank_[1] = shbb_.ornklist[jtmp];
    recv_outer_lid_[1]  = shbb_.olidlist[jtmp];
    recv_outersize_cc_[1] = std::min(je -js - joverlap_ + 1 + NGHOST, je -js + 1);
    // send [js+joverlap-NGHOST:je] of the meshblock to other
    jtmp = jblock - Ngrids;
    if (jtmp < 0) jtmp += nrbx2;
    send_outer_gid_[1]  = shbb_.ogidlist[jtmp];
    send_outer_rank_[1] = shbb_.ornklist[jtmp];
    send_outer_lid_[1]  = shbb_.olidlist[jtmp];
    send_outersize_cc_[1] = recv_outersize_cc_[1];
    shbox_outer_cc_flag_[1] = BoundaryStatus::waiting;
    if (MAGNETIC_FIELDS_ENABLED) {
      send_outersize_fc_[1] = send_outersize_cc_[1]*NGHOST*(NFIELD*ncells3 + 1)
                              + NGHOST*ncells3;
      recv_outersize_fc_[1] = send_outersize_fc_[1];
      shbox_outer_fc_flag_[1] = BoundaryStatus::waiting;
      send_outersize_fc_flx_[1] = send_outersize_cc_[1]*(2*nx3 + 1) + nx3;
      recv_outersize_fc_flx_[1] = send_outersize_fc_flx_[1];
      shbox_outer_fc_flx_flag_[1] = BoundaryStatus::waiting;
    }

    // if there is overlap to next blocks
    if (joverlap_ != 0) {
      // recv from right
      jtmp = jblock + (Ngrids + 1);
      if (jtmp > (nrbx2 - 1)) jtmp -= nrbx2;
      recv_outer_gid_[0]  = shbb_.ogidlist[jtmp];
      recv_outer_rank_[0] = shbb_.ornklist[jtmp];
      recv_outer_lid_[0]  = shbb_.olidlist[jtmp];
      recv_outersize_cc_[0] = std::min(joverlap_+NGHOST, je -js + 1);
      // send to left
      jtmp = jblock - (Ngrids + 1);
      if (jtmp < 0) jtmp += nrbx2;
      send_outer_gid_[0]  = shbb_.ogidlist[jtmp];
      send_outer_rank_[0] = shbb_.ornklist[jtmp];
      send_outer_lid_[0]  = shbb_.olidlist[jtmp];
      send_outersize_cc_[0] = recv_outersize_cc_[0];
      shbox_outer_cc_flag_[0] = BoundaryStatus::waiting; // switch on if overlap
      if (MAGNETIC_FIELDS_ENABLED) {
        send_outersize_fc_[0] = send_outersize_cc_[0]*NGHOST*(NFIELD*ncells3 + 1)
                                + NGHOST*ncells3;
        recv_outersize_fc_[0] = send_outersize_fc_[0];
        shbox_outer_fc_flag_[0] = BoundaryStatus::waiting;
        send_outersize_fc_flx_[0] = send_outersize_cc_[0]*(2*nx3 + 1) + nx3;
        recv_outersize_fc_flx_[0] = send_outersize_fc_flx_[0];
        shbox_outer_fc_flx_flag_[0] = BoundaryStatus::waiting;
      }
      // deal the left boundary cells with send[2]
      if (joverlap_ > (nx2 - NGHOST)) {
        // recv from left
        jtmp = jblock + (Ngrids + 2);
        while (jtmp > (nrbx2 - 1)) jtmp -= nrbx2;
        recv_outer_gid_[2]  = shbb_.ogidlist[jtmp];
        recv_outer_rank_[2] = shbb_.ornklist[jtmp];
        recv_outer_lid_[2]  = shbb_.olidlist[jtmp];
        recv_outersize_cc_[2] = joverlap_-(nx2-NGHOST);
        // send to right
        jtmp = jblock - (Ngrids + 2);
        while (jtmp < 0) jtmp += nrbx2;
        send_outer_gid_[2]  = shbb_.ogidlist[jtmp];
        send_outer_rank_[2] = shbb_.ornklist[jtmp];
        send_outer_lid_[2]  = shbb_.olidlist[jtmp];
        send_outersize_cc_[2] = recv_outersize_cc_[2];
        shbox_outer_cc_flag_[2] = BoundaryStatus::waiting;
        if (MAGNETIC_FIELDS_ENABLED) {
          send_outersize_fc_[2] = send_outersize_cc_[2]*NGHOST*(NFIELD*ncells3 + 1);
          recv_outersize_fc_[2] = send_outersize_fc_[2];
          shbox_outer_fc_flag_[2] = BoundaryStatus::waiting;
          send_outersize_fc_flx_[2] = send_outersize_cc_[2]*(2*nx3 + 1);
          recv_outersize_fc_flx_[2] = send_outersize_fc_flx_[2];
          shbox_outer_fc_flx_flag_[2] = BoundaryStatus::waiting;
        }
      }
      // deal the right boundary cells with send[3]
      if (joverlap_ < NGHOST) {
        jtmp = jblock + (Ngrids - 1);
        while (jtmp > (nrbx2 - 1)) jtmp -= nrbx2;
        while (jtmp < 0) jtmp += nrbx2;
        recv_outer_gid_[3]  = shbb_.ogidlist[jtmp];
        recv_outer_rank_[3] = shbb_.ornklist[jtmp];
        recv_outer_lid_[3]  = shbb_.olidlist[jtmp];
        recv_outersize_cc_[3] = NGHOST - joverlap_;
        jtmp = jblock - (Ngrids-1);
        while (jtmp > (nrbx2 - 1)) jtmp -= nrbx2;
        while (jtmp < 0) jtmp += nrbx2;
        send_outer_gid_[3]  = shbb_.ogidlist[jtmp];
        send_outer_rank_[3] = shbb_.ornklist[jtmp];
        send_outer_lid_[3]  = shbb_.olidlist[jtmp];
        send_outersize_cc_[3] = recv_outersize_cc_[3];
        shbox_outer_cc_flag_[3] = BoundaryStatus::waiting;
        if (MAGNETIC_FIELDS_ENABLED) {
          send_outersize_fc_[3] = send_outersize_cc_[3]*NGHOST*(NFIELD*ncells3 + 1);
          recv_outersize_fc_[3] = send_outersize_fc_[3];
          shbox_outer_fc_flag_[3] = BoundaryStatus::waiting;
          send_outersize_fc_flx_[3] = send_outersize_cc_[3]*(2*nx3 + 1);
          recv_outersize_fc_flx_[3] = send_outersize_fc_flx_[3];
          shbox_outer_fc_flx_flag_[3] = BoundaryStatus::waiting;
        }
      }
    } else { // joverlap_ == 0
      // recv [je + 1:je+NGHOST] from Left
      jtmp = jblock + (Ngrids + 1);
      while (jtmp > (nrbx2 - 1)) jtmp -= nrbx2;
      recv_outer_gid_[2]  = shbb_.ogidlist[jtmp];
      recv_outer_rank_[2] = shbb_.ornklist[jtmp];
      recv_outer_lid_[2]  = shbb_.olidlist[jtmp];
      recv_outersize_cc_[2] = NGHOST;
      // send [js:js+NGHOST-1] to Right
      jtmp = jblock - (Ngrids + 1);
      while (jtmp < 0) jtmp += nrbx2;
      send_outer_gid_[2]  = shbb_.ogidlist[jtmp];
      send_outer_rank_[2] = shbb_.ornklist[jtmp];
      send_outer_lid_[2]  = shbb_.olidlist[jtmp];
      send_outersize_cc_[2] = NGHOST;
      shbox_outer_cc_flag_[2] = BoundaryStatus::waiting;
      if (MAGNETIC_FIELDS_ENABLED) {
        send_outersize_fc_[2] = send_outersize_cc_[2]*NGHOST*(NFIELD*ncells3 + 1);
        recv_outersize_fc_[2] = send_outersize_fc_[2];
        shbox_outer_fc_flag_[2] = BoundaryStatus::waiting;
        send_outersize_fc_flx_[2] = send_outersize_cc_[2]*(2*nx3 + 1);
        recv_outersize_fc_flx_[2] = send_outersize_fc_flx_[2];
        shbox_outer_fc_flx_flag_[2] = BoundaryStatus::waiting;
      }

      // recv [js-NGHOST:js-1] from Left
      jtmp = jblock + (Ngrids - 1);
      while (jtmp > (nrbx2 - 1)) jtmp -= nrbx2;
      while (jtmp < 0) jtmp += nrbx2;
      recv_outer_gid_[3]  = shbb_.ogidlist[jtmp];
      recv_outer_rank_[3] = shbb_.ornklist[jtmp];
      recv_outer_lid_[3]  = shbb_.olidlist[jtmp];
      recv_outersize_cc_[3] = NGHOST;
      // send [je-(NGHOST-1):je] to Right
      jtmp = jblock - (Ngrids - 1);
      while (jtmp > (nrbx2 - 1)) jtmp -= nrbx2;
      while (jtmp < 0) jtmp += nrbx2;
      send_outer_gid_[3]  = shbb_.ogidlist[jtmp];
      send_outer_rank_[3] = shbb_.ornklist[jtmp];
      send_outer_lid_[3]  = shbb_.olidlist[jtmp];
      send_outersize_cc_[3] = NGHOST;
      shbox_outer_cc_flag_[3] = BoundaryStatus::waiting;
      if (MAGNETIC_FIELDS_ENABLED) {
        send_outersize_fc_[3] = send_outersize_cc_[3]*NGHOST*(NFIELD*ncells3 + 1);
        recv_outersize_fc_[3] = send_outersize_fc_[3];
        shbox_outer_fc_flag_[3] = BoundaryStatus::waiting;
        send_outersize_fc_flx_[3] = send_outersize_cc_[3]*(2*nx3 + 1);
        recv_outersize_fc_flx_[3] = send_outersize_fc_flx_[3];
        shbox_outer_fc_flx_flag_[3] = BoundaryStatus::waiting;
      }
    }
  }
  return;
=======
// Public function, to be called in MeshBlock ctor for keeping MPI tag bitfields
// consistent across MeshBlocks, even if certain MeshBlocks only construct a subset of
// physical variable classes

int BoundaryValues::AdvanceCounterPhysID(int num_phys) {
#ifdef MPI_PARALLEL
  // TODO(felker): add safety checks? input, output are positive, obey <= 31= MAX_NUM_PHYS
  int start_id = bvars_next_phys_id_;
  bvars_next_phys_id_ += num_phys;
  return start_id;
#else
  return 0;
#endif
>>>>>>> 4be9ed09
}<|MERGE_RESOLUTION|>--- conflicted
+++ resolved
@@ -819,7 +819,7 @@
   } // end loop over BoundaryVariable *
 }
 
-<<<<<<< HEAD
+
 //--------------------------------------------------------------------------------------
 //! \fn void BoundaryValues::FindShearBlock(const Real time)
 //  \brief Calculate the following quantities:
@@ -1248,7 +1248,9 @@
     }
   }
   return;
-=======
+}
+
+
 // Public function, to be called in MeshBlock ctor for keeping MPI tag bitfields
 // consistent across MeshBlocks, even if certain MeshBlocks only construct a subset of
 // physical variable classes
@@ -1262,5 +1264,4 @@
 #else
   return 0;
 #endif
->>>>>>> 4be9ed09
 }