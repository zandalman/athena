--- conflicted
+++ resolved
@@ -85,9 +85,8 @@
           mx = 0.0;
           my = 0.0;
           mz = 0.0;
-<<<<<<< HEAD
-          by = 4.0/sqrt(4.0*PI);
-          bz = 2.0/sqrt(4.0*PI);
+          by = 4.0/std::sqrt(4.0*PI);
+          bz = 2.0/std::sqrt(4.0*PI);
 #if EOS_TABLE_ENABLED
           std::cout << 0 << ": " << pmb->peos->GetEgasFromRhoPres(d0, 1.0) << "\n";
           e0 = pmb->peos->GetEgasFromRhoPres(d0, 1.0)
@@ -95,19 +94,13 @@
           e0 = 1.0/gm1
 #endif
              + 0.5*((mx*mx+my*my+mz*mz)/d0 + (bx*bx+by*by+bz*bz));
-=======
-          by = 4.0/std::sqrt(4.0*PI);
-          bz = 2.0/std::sqrt(4.0*PI);
-          e0 = 1.0/gm1 + 0.5*((mx*mx+my*my+mz*mz)/d0 + (bx*bx+by*by+bz*bz));
->>>>>>> 9c4d3855
         } else if (r > xrp) {
           d0 = 1.3090;
           mx = 0.53432*d0;
           my = -0.094572*d0;
           mz = -0.047286*d0;
-<<<<<<< HEAD
-          by = 5.3452/sqrt(4.0*PI);
-          bz = 2.6726/sqrt(4.0*PI);
+          by = 5.3452/std::sqrt(4.0*PI);
+          bz = 2.6726/std::sqrt(4.0*PI);
 #if EOS_TABLE_ENABLED
           std::cout << 1 << ": " << pmb->peos->GetEgasFromRhoPres(d0, 1.5844) << "\n";
           e0 = pmb->peos->GetEgasFromRhoPres(d0, 1.5844)
@@ -115,19 +108,13 @@
           e0 = 1.5844/gm1
 #endif
              + 0.5*((mx*mx+my*my+mz*mz)/d0 + (bx*bx+by*by+bz*bz));
-=======
-          by = 5.3452/std::sqrt(4.0*PI);
-          bz = 2.6726/std::sqrt(4.0*PI);
-          e0 = 1.5844/gm1 + 0.5*((mx*mx+my*my+mz*mz)/d0 + (bx*bx+by*by+bz*bz));
->>>>>>> 9c4d3855
         } else if (r > xsp) {
           d0 = 1.3090;
           mx = 0.53432*d0;
           my = -0.18411*d0;
           mz = 0.17554*d0;
-<<<<<<< HEAD
-          by = 5.7083/sqrt(4.0*PI);
-          bz = 1.7689/sqrt(4.0*PI);
+          by = 5.7083/std::sqrt(4.0*PI);
+          bz = 1.7689/std::sqrt(4.0*PI);
 #if EOS_TABLE_ENABLED
           std::cout << 2 << ": " << pmb->peos->GetEgasFromRhoPres(d0, 1.5844) << "\n";
           e0 = pmb->peos->GetEgasFromRhoPres(d0, 1.5844)
@@ -135,19 +122,13 @@
           e0 = 1.5844/gm1
 #endif
              + 0.5*((mx*mx+my*my+mz*mz)/d0 + (bx*bx+by*by+bz*bz));
-=======
-          by = 5.7083/std::sqrt(4.0*PI);
-          bz = 1.7689/std::sqrt(4.0*PI);
-          e0 = 1.5844/gm1 + 0.5*((mx*mx+my*my+mz*mz)/d0 + (bx*bx+by*by+bz*bz));
->>>>>>> 9c4d3855
         } else if (r > xc) {
           d0 = 1.4735;
           mx = 0.57538*d0;
           my = 0.047601*d0;
           mz = 0.24734*d0;
-<<<<<<< HEAD
-          by = 5.0074/sqrt(4.0*PI);
-          bz = 1.5517/sqrt(4.0*PI);
+          by = 5.0074/std::sqrt(4.0*PI);
+          bz = 1.5517/std::sqrt(4.0*PI);
 #if EOS_TABLE_ENABLED
           std::cout << 3 << ": " << pmb->peos->GetEgasFromRhoPres(d0, 1.9317) << "\n";
           e0 = pmb->peos->GetEgasFromRhoPres(d0, 1.9317)
@@ -155,19 +136,13 @@
           e0 = 1.9317/gm1
 #endif
              + 0.5*((mx*mx+my*my+mz*mz)/d0 + (bx*bx+by*by+bz*bz));
-=======
-          by = 5.0074/std::sqrt(4.0*PI);
-          bz = 1.5517/std::sqrt(4.0*PI);
-          e0 = 1.9317/gm1 + 0.5*((mx*mx+my*my+mz*mz)/d0 + (bx*bx+by*by+bz*bz));
->>>>>>> 9c4d3855
         } else if (r > xsm) {
           d0 = 1.6343;
           mx = 0.57538*d0;
           my = 0.047601*d0;
           mz = 0.24734*d0;
-<<<<<<< HEAD
-          by = 5.0074/sqrt(4.0*PI);
-          bz = 1.5517/sqrt(4.0*PI);
+          by = 5.0074/std::sqrt(4.0*PI);
+          bz = 1.5517/std::sqrt(4.0*PI);
 #if EOS_TABLE_ENABLED
           std::cout << 4 << ": " << pmb->peos->GetEgasFromRhoPres(d0, 1.9317) << "\n";
           e0 = pmb->peos->GetEgasFromRhoPres(d0, 1.9317)
@@ -175,19 +150,13 @@
           e0 = 1.9317/gm1
 #endif
              + 0.5*((mx*mx+my*my+mz*mz)/d0 + (bx*bx+by*by+bz*bz));
-=======
-          by = 5.0074/std::sqrt(4.0*PI);
-          bz = 1.5517/std::sqrt(4.0*PI);
-          e0 = 1.9317/gm1 + 0.5*((mx*mx+my*my+mz*mz)/d0 + (bx*bx+by*by+bz*bz));
->>>>>>> 9c4d3855
         } else if (r > xrm) {
           d0 = 1.4903;
           mx = 0.60588*d0;
           my = 0.22157*d0;
           mz = 0.30125*d0;
-<<<<<<< HEAD
-          by = 5.5713/sqrt(4.0*PI);
-          bz = 1.7264/sqrt(4.0*PI);
+          by = 5.5713/std::sqrt(4.0*PI);
+          bz = 1.7264/std::sqrt(4.0*PI);
 #if EOS_TABLE_ENABLED
           std::cout << 5 << ": " << pmb->peos->GetEgasFromRhoPres(d0, 1.6558) << "\n";
           e0 = pmb->peos->GetEgasFromRhoPres(d0, 1.6558)
@@ -195,19 +164,13 @@
           e0 = 1.6558/gm1
 #endif
              + 0.5*((mx*mx+my*my+mz*mz)/d0 + (bx*bx+by*by+bz*bz));
-=======
-          by = 5.5713/std::sqrt(4.0*PI);
-          bz = 1.7264/std::sqrt(4.0*PI);
-          e0 = 1.6558/gm1 + 0.5*((mx*mx+my*my+mz*mz)/d0 + (bx*bx+by*by+bz*bz));
->>>>>>> 9c4d3855
         } else if (r > xfm) {
           d0 = 1.4903;
           mx = 0.60588*d0;
           my = 0.11235*d0;
           mz = 0.55686*d0;
-<<<<<<< HEAD
-          by = 5.0987/sqrt(4.0*PI);
-          bz = 2.8326/sqrt(4.0*PI);
+          by = 5.0987/std::sqrt(4.0*PI);
+          bz = 2.8326/std::sqrt(4.0*PI);
 #if EOS_TABLE_ENABLED
           std::cout << 6 << ": " << pmb->peos->GetEgasFromRhoPres(d0, 1.6558) << "\n";
           e0 = pmb->peos->GetEgasFromRhoPres(d0, 1.6558)
@@ -215,19 +178,13 @@
           e0 = 1.6558/gm1
 #endif
              + 0.5*((mx*mx+my*my+mz*mz)/d0 + (bx*bx+by*by+bz*bz));
-=======
-          by = 5.0987/std::sqrt(4.0*PI);
-          bz = 2.8326/std::sqrt(4.0*PI);
-          e0 = 1.6558/gm1 + 0.5*((mx*mx+my*my+mz*mz)/d0 + (bx*bx+by*by+bz*bz));
->>>>>>> 9c4d3855
         } else {
           d0 = 1.08;
           mx = 1.2*d0;
           my = 0.01*d0;
           mz = 0.5*d0;
-<<<<<<< HEAD
-          by = 3.6/sqrt(4.0*PI);
-          bz = 2.0/sqrt(4.0*PI);
+          by = 3.6/std::sqrt(4.0*PI);
+          bz = 2.0/std::sqrt(4.0*PI);
 #if EOS_TABLE_ENABLED
           std::cout << 7 << ": " << pmb->peos->GetEgasFromRhoPres(d0, 0.95) << "\n";
           e0 = pmb->peos->GetEgasFromRhoPres(d0, 0.95)
@@ -235,11 +192,6 @@
           e0 = 0.95/gm1
 #endif
              + 0.5*((mx*mx+my*my+mz*mz)/d0 + (bx*bx+by*by+bz*bz));
-=======
-          by = 3.6/std::sqrt(4.0*PI);
-          bz = 2.0/std::sqrt(4.0*PI);
-          e0 = 0.95/gm1 + 0.5*((mx*mx+my*my+mz*mz)/d0 + (bx*bx+by*by+bz*bz));
->>>>>>> 9c4d3855
         }
 
         err[IDN] += fabs(d0 - pmb->phydro->u(IDN,k,j,i));
