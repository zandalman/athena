#ifndef TASK_LIST_TASK_LIST_HPP_
#define TASK_LIST_TASK_LIST_HPP_
//========================================================================================
// Athena++ astrophysical MHD code
// Copyright(C) 2014 James M. Stone <jmstone@princeton.edu> and other code contributors
// Licensed under the 3-clause BSD License, see LICENSE file for details
//========================================================================================
//!   \file task_list.hpp
//    \brief provides functionality to control dynamic execution using tasks

// C headers

// C++ headers
#include <cstdint>      // std::uint64_t
#include <string>       // std::string

// Athena++ headers
#include "../athena.hpp"

// forward declarations
class Mesh;
class MeshBlock;
class TaskList;
class FFTGravitySolverTaskList;

// TODO(felker): these 4x declarations can be nested in TaskList if MGTaskList is derived

// constants = return codes for functions working on individual Tasks and TaskList
enum class TaskStatus {fail, success, next};
enum class TaskListStatus {running, stuck, complete, nothing_to_do};

//----------------------------------------------------------------------------------------
//! \struct Task
//  \brief data and function pointer for an individual Task

struct Task { // aggregate and POD
  std::uint64_t task_id;    // encodes task with bit positions in HydroIntegratorTaskNames
  std::uint64_t dependency; // encodes dependencies to other tasks using " " " "
  TaskStatus (TaskList::*TaskFunc)(MeshBlock*, int);  // ptr to member function
};

//---------------------------------------------------------------------------------------
//! \struct TaskStates
//  \brief container for task states on a single MeshBlock

struct TaskStates { // aggregate and POD
  std::uint64_t finished_tasks;
  int indx_first_task, num_tasks_left;
  void Reset(int ntasks) {
    indx_first_task = 0;
    num_tasks_left = ntasks;
    finished_tasks = 0ULL;
  }
};

//----------------------------------------------------------------------------------------
//! \class TaskList
//  \brief data and function definitions for task list base class

class TaskList {
 public:
  TaskList() : ntasks(0), nstages(0), task_list_{} {} // 2x direct + zero initialization
  // rule of five:
  virtual ~TaskList() = default;

  // data
  int ntasks;     // number of tasks in this list
  int nstages;    // number of times the tasklist is repeated per each full timestep

  // functions
  TaskListStatus DoAllAvailableTasks(MeshBlock *pmb, int stage, TaskStates &ts);
  void DoTaskListOneStage(Mesh *pmesh, int stage);

 protected:
  Task task_list_[64];
<<<<<<< HEAD

 private:
  Mesh* pmy_mesh_;
  virtual void AddTask(std::uint64_t id, std::uint64_t dep) = 0;
=======
 private:
>>>>>>> 61058382
  virtual void StartupTaskList(MeshBlock *pmb, int stage) = 0;
};

//----------------------------------------------------------------------------------------
//! \class TimeIntegratorTaskList
//  \brief data and function definitions for TimeIntegratorTaskList derived class

class TimeIntegratorTaskList : public TaskList {
 public:
  TimeIntegratorTaskList(ParameterInput *pin, Mesh *pm);
  ~TimeIntegratorTaskList() {}

  //--------------------------------------------------------------------------------------
  //! \struct IntegratorWeight
  //  \brief weights used in time integrator tasks

  struct IntegratorWeight {
    // 2S or 3S* low-storage RK coefficients, Ketchenson (2010)
    Real delta; // low-storage coefficients to avoid double F() evaluation per substage
    Real gamma_1, gamma_2, gamma_3; // low-storage coeff for weighted ave of registers
    Real beta; // coeff. from bidiagonal Shu-Osher form Beta matrix, -1 diagonal terms
  };

  // data
  std::string integrator;
  Real cfl_limit; // dt stability limit for the particular time integrator + spatial order
<<<<<<< HEAD
=======

  void AddTimeIntegratorTask(std::uint64_t id, std::uint64_t dep);
>>>>>>> 61058382

  // functions
  TaskStatus ClearAllBoundary(MeshBlock *pmb, int stage);

  TaskStatus CalculateFluxes(MeshBlock *pmb, int stage);
  TaskStatus CalculateEMF(MeshBlock *pmb, int stage);

  TaskStatus FluxCorrectSend(MeshBlock *pmb, int stage);
  TaskStatus EMFCorrectSend(MeshBlock *pmb, int stage);

  TaskStatus FluxCorrectReceive(MeshBlock *pmb, int stage);
  TaskStatus EMFCorrectReceive(MeshBlock *pmb, int stage);

  TaskStatus HydroIntegrate(MeshBlock *pmb, int stage);
  TaskStatus FieldIntegrate(MeshBlock *pmb, int stage);

  TaskStatus HydroSourceTerms(MeshBlock *pmb, int stage);

  TaskStatus HydroDiffusion(MeshBlock *pmb, int stage);
  TaskStatus FieldDiffusion(MeshBlock *pmb, int stage);
  TaskStatus CalcDiffusivity(MeshBlock *pmb, int stage);

  TaskStatus HydroSend(MeshBlock *pmb, int stage);
  TaskStatus FieldSend(MeshBlock *pmb, int stage);

  TaskStatus HydroReceive(MeshBlock *pmb, int stage);
  TaskStatus FieldReceive(MeshBlock *pmb, int stage);

  TaskStatus HydroSetBoundaries(MeshBlock *pmb, int stage);
  TaskStatus FieldSetBoundaries(MeshBlock *pmb, int stage);

  TaskStatus HydroShearSend(MeshBlock *pmb, int stage);
  TaskStatus HydroShearReceive(MeshBlock *pmb, int stage);
  TaskStatus FieldShearSend(MeshBlock *pmb, int stage);
  TaskStatus FieldShearReceive(MeshBlock *pmb, int stage);
  TaskStatus EMFShearSend(MeshBlock *pmb, int stage);
  TaskStatus EMFShearReceive(MeshBlock *pmb, int stage);
  TaskStatus EMFShearRemap(MeshBlock *pmb, int stage);

  TaskStatus Prolongation(MeshBlock *pmb, int stage);
  TaskStatus Primitives(MeshBlock *pmb, int stage);
  TaskStatus PhysicalBoundary(MeshBlock *pmb, int stage);
  TaskStatus UserWork(MeshBlock *pmb, int stage);
  TaskStatus NewBlockTimeStep(MeshBlock *pmb, int stage);
  TaskStatus CheckRefinement(MeshBlock *pmb, int stage);

 private:
  IntegratorWeight stage_wghts[MAX_NSTAGE];

<<<<<<< HEAD
  void AddTask(std::uint64_t id, std::uint64_t dep) override;
=======
>>>>>>> 61058382
  void StartupTaskList(MeshBlock *pmb, int stage) override;
};

//----------------------------------------------------------------------------------------
//! \class SuperTimeStepTaskList
//  \brief data and function definitions for SuperTimeStepTaskList derived class

class SuperTimeStepTaskList : public TaskList {
 public:
  SuperTimeStepTaskList(ParameterInput *pin, Mesh *pm, TimeIntegratorTaskList *ptlist);
  ~SuperTimeStepTaskList() {}

  // functions
<<<<<<< HEAD
  enum TaskStatus CalculateFluxes_STS(MeshBlock *pmb, int stage);
  enum TaskStatus CalculateEMF_STS(MeshBlock *pmb, int stage);

  enum TaskStatus HydroIntegrate_STS(MeshBlock *pmb, int stage);
  enum TaskStatus FieldIntegrate_STS(MeshBlock *pmb, int stage);

  enum TaskStatus PhysicalBoundary_STS(MeshBlock *pmb, int stage);
=======
  TaskStatus ClearAllBoundary_STS(MeshBlock *pmb, int stage);

  TaskStatus CalculateFluxes_STS(MeshBlock *pmb, int stage);
  TaskStatus CalculateEMF_STS(MeshBlock *pmb, int stage);

  TaskStatus EMFCorrectSend_STS(MeshBlock *pmb, int stage);

  TaskStatus EMFCorrectReceive_STS(MeshBlock *pmb, int stage);

  TaskStatus HydroIntegrate_STS(MeshBlock *pmb, int stage);
  TaskStatus FieldIntegrate_STS(MeshBlock *pmb, int stage);

  TaskStatus HydroDiffusion_STS(MeshBlock *pmb, int stage);
  TaskStatus FieldDiffusion_STS(MeshBlock *pmb, int stage);
  TaskStatus CalcDiffusivity_STS(MeshBlock *pmb, int stage);

  TaskStatus HydroSend_STS(MeshBlock *pmb, int stage);
  TaskStatus FieldSend_STS(MeshBlock *pmb, int stage);

  TaskStatus HydroReceive_STS(MeshBlock *pmb, int stage);
  TaskStatus FieldReceive_STS(MeshBlock *pmb, int stage);

  TaskStatus HydroSetBoundaries_STS(MeshBlock *pmb, int stage);
  TaskStatus FieldSetBoundaries_STS(MeshBlock *pmb, int stage);

  TaskStatus Primitives_STS(MeshBlock *pmb, int stage);
  TaskStatus PhysicalBoundary_STS(MeshBlock *pmb, int stage);
>>>>>>> 61058382

 private:
  // currently intiialized but unused. May use it for direct calls to TimeIntegrator fns:
  TimeIntegratorTaskList *ptlist_;
  void AddTask(std::uint64_t id, std::uint64_t dep) override;
  void StartupTaskList(MeshBlock *pmb, int stage) override;
};

//----------------------------------------------------------------------------------------
// 64-bit integers with "1" in different bit positions used to ID each hydro task.

namespace HydroIntegratorTaskNames {
const std::uint64_t NONE          = 0ULL;
const std::uint64_t CLEAR_ALLBND  = 1ULL<<1;

const std::uint64_t CALC_HYDFLX = 1ULL<<2;
const std::uint64_t CALC_FLDFLX = 1ULL<<3;
const std::uint64_t CALC_RADFLX = 1ULL<<4;
const std::uint64_t CALC_CHMFLX = 1ULL<<5;

const std::uint64_t SEND_HYDFLX = 1ULL<<6;
const std::uint64_t SEND_FLDFLX = 1ULL<<7;
const std::uint64_t SEND_RADFLX = 1ULL<<8;
const std::uint64_t SEND_CHMFLX = 1ULL<<9;

const std::uint64_t RECV_HYDFLX = 1ULL<<10;
const std::uint64_t RECV_FLDFLX = 1ULL<<11;
const std::uint64_t RECV_RADFLX = 1ULL<<12;
const std::uint64_t RECV_CHMFLX = 1ULL<<13;

const std::uint64_t SRCTERM_HYD = 1ULL<<14;
const std::uint64_t SRCTERM_FLD = 1ULL<<15;
const std::uint64_t SRCTERM_RAD = 1ULL<<16;
const std::uint64_t SRCTERM_CHM = 1ULL<<17;

const std::uint64_t INT_HYD = 1ULL<<18;
const std::uint64_t INT_FLD = 1ULL<<19;
const std::uint64_t INT_RAD = 1ULL<<20;
const std::uint64_t INT_CHM = 1ULL<<21;

const std::uint64_t SEND_HYD = 1ULL<<22;
const std::uint64_t SEND_FLD = 1ULL<<23;
const std::uint64_t SEND_RAD = 1ULL<<24;
const std::uint64_t SEND_CHM = 1ULL<<25;

const std::uint64_t RECV_HYD = 1ULL<<26;
const std::uint64_t RECV_FLD = 1ULL<<27;
const std::uint64_t RECV_RAD = 1ULL<<28;
const std::uint64_t RECV_CHM = 1ULL<<29;

const std::uint64_t SETB_HYD = 1ULL<<30;
const std::uint64_t SETB_FLD = 1ULL<<31;
const std::uint64_t SETB_RAD = 1ULL<<32;
const std::uint64_t SETB_CHM = 1ULL<<33;

const std::uint64_t PROLONG  = 1ULL<<34;
const std::uint64_t CON2PRIM = 1ULL<<35;
const std::uint64_t PHY_BVAL = 1ULL<<36;
const std::uint64_t USERWORK = 1ULL<<37;
const std::uint64_t NEW_DT   = 1ULL<<38;
const std::uint64_t AMR_FLAG = 1ULL<<39;

const std::uint64_t SEND_HYDSH = 1ULL<<40;
const std::uint64_t SEND_EMFSH = 1ULL<<41;
const std::uint64_t SEND_FLDSH = 1ULL<<42;
const std::uint64_t RECV_HYDSH = 1ULL<<43;
const std::uint64_t RECV_EMFSH = 1ULL<<44;
const std::uint64_t RECV_FLDSH = 1ULL<<45;
const std::uint64_t RMAP_EMFSH = 1ULL<<46;

const std::uint64_t DIFFUSE_HYD      = 1ULL<<47;
const std::uint64_t DIFFUSE_FLD      = 1ULL<<48;
const std::uint64_t CALC_DIFFUSIVITY = 1ULL<<49;
} // namespace HydroIntegratorTaskNames
#endif // TASK_LIST_TASK_LIST_HPP_<|MERGE_RESOLUTION|>--- conflicted
+++ resolved
@@ -73,14 +73,10 @@
 
  protected:
   Task task_list_[64];
-<<<<<<< HEAD
 
  private:
   Mesh* pmy_mesh_;
   virtual void AddTask(std::uint64_t id, std::uint64_t dep) = 0;
-=======
- private:
->>>>>>> 61058382
   virtual void StartupTaskList(MeshBlock *pmb, int stage) = 0;
 };
 
@@ -107,11 +103,6 @@
   // data
   std::string integrator;
   Real cfl_limit; // dt stability limit for the particular time integrator + spatial order
-<<<<<<< HEAD
-=======
-
-  void AddTimeIntegratorTask(std::uint64_t id, std::uint64_t dep);
->>>>>>> 61058382
 
   // functions
   TaskStatus ClearAllBoundary(MeshBlock *pmb, int stage);
@@ -161,10 +152,7 @@
  private:
   IntegratorWeight stage_wghts[MAX_NSTAGE];
 
-<<<<<<< HEAD
   void AddTask(std::uint64_t id, std::uint64_t dep) override;
-=======
->>>>>>> 61058382
   void StartupTaskList(MeshBlock *pmb, int stage) override;
 };
 
@@ -178,43 +166,13 @@
   ~SuperTimeStepTaskList() {}
 
   // functions
-<<<<<<< HEAD
-  enum TaskStatus CalculateFluxes_STS(MeshBlock *pmb, int stage);
-  enum TaskStatus CalculateEMF_STS(MeshBlock *pmb, int stage);
-
-  enum TaskStatus HydroIntegrate_STS(MeshBlock *pmb, int stage);
-  enum TaskStatus FieldIntegrate_STS(MeshBlock *pmb, int stage);
-
-  enum TaskStatus PhysicalBoundary_STS(MeshBlock *pmb, int stage);
-=======
-  TaskStatus ClearAllBoundary_STS(MeshBlock *pmb, int stage);
-
   TaskStatus CalculateFluxes_STS(MeshBlock *pmb, int stage);
   TaskStatus CalculateEMF_STS(MeshBlock *pmb, int stage);
 
-  TaskStatus EMFCorrectSend_STS(MeshBlock *pmb, int stage);
-
-  TaskStatus EMFCorrectReceive_STS(MeshBlock *pmb, int stage);
-
   TaskStatus HydroIntegrate_STS(MeshBlock *pmb, int stage);
   TaskStatus FieldIntegrate_STS(MeshBlock *pmb, int stage);
 
-  TaskStatus HydroDiffusion_STS(MeshBlock *pmb, int stage);
-  TaskStatus FieldDiffusion_STS(MeshBlock *pmb, int stage);
-  TaskStatus CalcDiffusivity_STS(MeshBlock *pmb, int stage);
-
-  TaskStatus HydroSend_STS(MeshBlock *pmb, int stage);
-  TaskStatus FieldSend_STS(MeshBlock *pmb, int stage);
-
-  TaskStatus HydroReceive_STS(MeshBlock *pmb, int stage);
-  TaskStatus FieldReceive_STS(MeshBlock *pmb, int stage);
-
-  TaskStatus HydroSetBoundaries_STS(MeshBlock *pmb, int stage);
-  TaskStatus FieldSetBoundaries_STS(MeshBlock *pmb, int stage);
-
-  TaskStatus Primitives_STS(MeshBlock *pmb, int stage);
   TaskStatus PhysicalBoundary_STS(MeshBlock *pmb, int stage);
->>>>>>> 61058382
 
  private:
   // currently intiialized but unused. May use it for direct calls to TimeIntegrator fns:
