//========================================================================================
// Athena++ astrophysical MHD code
// Copyright(C) 2014 James M. Stone <jmstone@princeton.edu> and other code contributors
// Licensed under the 3-clause BSD License, see LICENSE file for details
//========================================================================================
//! \file time_integrator.cpp
//! \brief derived class for time integrator task list. Can create task lists for one
//! of many different time integrators (e.g. van Leer, RK2, RK3, etc.)

// C headers

// C++ headers
#include <iostream>   // endl
#include <sstream>    // sstream
#include <stdexcept>  // runtime_error
#include <string>     // c_str()

// Athena++ headers
#include "../athena.hpp"
#include "../bvals/bvals.hpp"
#include "../eos/eos.hpp"
#include "../field/field.hpp"
#include "../field/field_diffusion/field_diffusion.hpp"
#include "../gravity/gravity.hpp"
#include "../hydro/hydro.hpp"
#include "../hydro/hydro_diffusion/hydro_diffusion.hpp"
#include "../hydro/srcterms/hydro_srcterms.hpp"
#include "../mesh/mesh.hpp"
#include "../orbital_advection/orbital_advection.hpp"
#include "../parameter_input.hpp"
#include "../reconstruct/reconstruction.hpp"
#include "../scalars/scalars.hpp"
#include "task_list.hpp"
#ifdef INCLUDE_CHEMISTRY
#include "../chemistry/network/network.hpp"
#endif

//----------------------------------------------------------------------------------------
//! TimeIntegratorTaskList constructor

TimeIntegratorTaskList::TimeIntegratorTaskList(ParameterInput *pin, Mesh *pm) {
  //! \note
  //! First, define each time-integrator by setting weights for each step of
  //! the algorithm and the CFL number stability limit when coupled to the single-stage
  //! spatial operator.
  //! Currently, the explicit, multistage time-integrators must be expressed as 2S-type
  //! algorithms as in Ketcheson (2010) Algorithm 3, which incudes 2N (Williamson) and 2R
  //! (van der Houwen) popular 2-register low-storage RK methods. The 2S-type integrators
  //! depend on a bidiagonally sparse Shu-Osher representation; at each stage l:
  //! \f[
  //!   U^{l} = a_{l,l-2}*U^{l-2} + a_{l-1}*U^{l-1}
  //!         + b_{l,l-2}*dt*Div(F_{l-2}) + b_{l,l-1}*dt*Div(F_{l-1}),
  //! \f]
  //! where \f$U^{l-1}\f$ and \f$U^{l-2}\f$ are previous stages and
  //! \f$a_{l,l-2}\f$, \f$a_{l,l-1}=(1-a_{l,l-2})\f$,
  //! and \f$b_{l,l-2}\f$, \f$b_{l,l-1}\f$
  //! are weights that are different for each stage and
  //! integrator. Previous timestep \f$U^{0} = U^n\f$ is given, and the integrator solves
  //! for \f$U^{l}\f$ for 1 <= l <= nstages.
  //!
  //! \note
  //! The 2x RHS evaluations of Div(F) and source terms per stage is avoided by adding
  //! another weighted average / caching of these terms each stage. The API and framework
  //! is extensible to three register 3S* methods,
  //! although none are currently implemented.
  //!
  //! \note
  //! Notation: exclusively using "stage", equivalent in lit. to "substage" or "substep"
  //! (infrequently "step"), to refer to the intermediate values of U^{l} between each
  //! "timestep" = "cycle" in explicit, multistage methods. This is to disambiguate the
  //! temporal integration from other iterative sequences;  generic
  //! "Step" is often used for sequences in code, e.g. main.cpp: "Step 1: MPI"
  //!
  //! \note
  //! main.cpp invokes the tasklist in a for () loop from stage=1 to stage=ptlist->nstages
  //!
  //! \todo (felker):
  //! - validate Field and Hydro diffusion with RK3, RK4, SSPRK(5,4)
  integrator = pin->GetOrAddString("time", "integrator", "vl2");

  // Read a flag for orbital advection
  ORBITAL_ADVECTION = (pm->orbital_advection != 0)? true : false;

  // Read a flag for shear periodic
  SHEAR_PERIODIC = pm->shear_periodic;

  if (integrator == "rk4" || integrator == "ssprk5_4") {
    // shear periodic not work with rk4 or ssprk5_4
    if (SHEAR_PERIODIC) {
      std::stringstream msg;
      msg << "### FATAL ERROR in TimeIntegratorTaskList constructor" << std::endl
          << "integrator=" << integrator << " does not work with shear periodic boundary."
          << std::endl;
      ATHENA_ERROR(msg);
    }
    // orbital advection + mesh refinement not work with rk4 or ssprk5_4
    if (ORBITAL_ADVECTION && pm->multilevel) {
      std::stringstream msg;
      msg << "### FATAL ERROR in TimeIntegratorTaskList constructor" << std::endl
          << "integrator=" << integrator << " does not work with orbital advection and "
          << "mesh refinement"
          << std::endl;
      ATHENA_ERROR(msg);
    }
  }

  if (integrator == "vl2") {
    //! \note `integrator == "vl2"`
    //! - VL: second-order van Leer integrator (Stone & Gardiner, NewA 14, 139 2009)
    //! - Simple predictor-corrector scheme similar to MUSCL-Hancock
    //! - Expressed in 2S or 3S* algorithm form

    // set number of stages and time coeff.
    nstages_main = 2;
    if (ORBITAL_ADVECTION) {
      // w/ orbital advection
      if (SHEAR_PERIODIC || pm->multilevel) {
        // w/ shear_periodic or refinements
        if (pm->orbital_advection==1) { // first order splitting
          nstages = nstages_main+1;
          for (int l=0; l<nstages; l++) {
            if (l == nstages-1) { // last stage
              stage_wghts[l].main_stage = false;
              stage_wghts[l].orbital_stage = true;
              stage_wghts[l].ebeta = 1.0;
            } else {
              stage_wghts[l].main_stage = true;
              stage_wghts[l].orbital_stage = false;
              stage_wghts[l].ebeta = 0.0;
            }
            stage_wghts[l].sbeta = 0.0;
          }
          stage_wghts[0].beta = 0.5;
          stage_wghts[1].beta = 1.0;
          stage_wghts[2].beta = 0.0;
        } else { // second order splitting
          nstages = nstages_main+2;
          for (int l=0; l<nstages; l++) {
            if (l == 0) { // first stage
              stage_wghts[l].main_stage = false;
              stage_wghts[l].orbital_stage = true;
              stage_wghts[l].sbeta = 0.0;
            } else if (l == nstages-1) { // last stage
              stage_wghts[l].main_stage = false;
              stage_wghts[l].orbital_stage = true;
              stage_wghts[l].sbeta = 0.5;
              stage_wghts[l-1].ebeta = stage_wghts[l].sbeta;
              stage_wghts[l].ebeta = 1.0;
            } else {
              stage_wghts[l].main_stage = true;
              stage_wghts[l].orbital_stage = false;
              stage_wghts[l].sbeta = 0.5;
              stage_wghts[l-1].ebeta = stage_wghts[l].sbeta;
            }
          }
          stage_wghts[0].beta = 0.0;
          stage_wghts[1].beta = 0.5;
          stage_wghts[2].beta = 1.0;
          stage_wghts[3].beta = 0.0;
        }
      } else { // w/o shear periodic and refinements
        if (pm->orbital_advection==1) { // first order splitting
          nstages = nstages_main;
          for (int l=0; l<nstages; l++) {
            stage_wghts[l].main_stage = true;
            if (l == nstages-1) { // last stage
              stage_wghts[l].orbital_stage = true;
              stage_wghts[l].ebeta = 1.0;
            } else {
              stage_wghts[l].orbital_stage = false;
              stage_wghts[l].ebeta = 0.0;
            }
            stage_wghts[l].sbeta = 0.0;
          }
          stage_wghts[0].beta = 0.5;
          stage_wghts[1].beta = 1.0;
        } else { // second order splitting
          nstages = nstages_main+1;
          for (int l=0; l<nstages; l++) {
            if (l == 0) { // first stage
              stage_wghts[l].main_stage = false;
              stage_wghts[l].orbital_stage = true;
              stage_wghts[l].sbeta = 0.0;
            } else if (l == nstages-1) { // last stage
              stage_wghts[l].main_stage = true;
              stage_wghts[l].orbital_stage = true;
              stage_wghts[l].sbeta = 0.5;
              stage_wghts[l-1].ebeta = stage_wghts[l].sbeta;
              stage_wghts[l].ebeta = 1.0;
            } else {
              stage_wghts[l].main_stage = true;
              stage_wghts[l].orbital_stage = false;
              stage_wghts[l].sbeta = 0.5;
              stage_wghts[l-1].ebeta = stage_wghts[l].sbeta;
            }
          }
          stage_wghts[0].beta = 0.0;
          stage_wghts[1].beta = 0.5;
          stage_wghts[2].beta = 1.0;
        }
      }
    } else { // w/o orbital advection
      nstages = nstages_main;
      for (int l=0; l<nstages; l++) {
        stage_wghts[l].main_stage = true;
        stage_wghts[l].orbital_stage = false;
      }
      stage_wghts[0].sbeta = 0.0;
      stage_wghts[0].ebeta = 0.5;
      stage_wghts[1].sbeta = 0.5;
      stage_wghts[1].ebeta = 1.0;
      stage_wghts[0].beta = 0.5;
      stage_wghts[1].beta = 1.0;
    }
    cfl_limit = 1.0;
    // Modify VL2 stability limit in 2D, 3D
    if (pm->ndim == 2) cfl_limit = 0.5;
    if (pm->ndim == 3) cfl_limit = 0.5;

    // set delta and gamma at each stage
    int n_main = 0;
    for (int n=0; n<nstages; n++) {
      if (stage_wghts[n].main_stage) {
        if (n_main == 0) {
          stage_wghts[n].delta = 1.0; // required for consistency
          stage_wghts[n].gamma_1 = 0.0;
          stage_wghts[n].gamma_2 = 1.0;
          stage_wghts[n].gamma_3 = 0.0;
          n_main++;
        } else if (n_main == 1) {
          stage_wghts[n].delta = 0.0;
          stage_wghts[n].gamma_1 = 0.0;
          stage_wghts[n].gamma_2 = 1.0;
          stage_wghts[n].gamma_3 = 0.0;
          n_main++;
        }
      }
    }
  } else if (integrator == "rk1") {
    //! \note `integrator == "rk1"`
    //! - RK1: first-order Runge-Kutta / the forward Euler (FE) method

    // set number of stages and time coeff.
    nstages_main = 1;
    if (ORBITAL_ADVECTION) {
      // w/ orbital advection
      if (SHEAR_PERIODIC || pm->multilevel) {
        // w/ shear_periodic or refinements
        if (pm->orbital_advection==1) { // first order splitting
          nstages = nstages_main+1;
          for (int l=0; l<nstages; l++) {
            if (l == nstages-1) { // last stage
              stage_wghts[l].main_stage = false;
              stage_wghts[l].orbital_stage = true;
              stage_wghts[l].ebeta = 1.0;
            } else {
              stage_wghts[l].main_stage = true;
              stage_wghts[l].orbital_stage = false;
              stage_wghts[l].ebeta = 0.0;
            }
            stage_wghts[l].sbeta = 0.0;
          }
          stage_wghts[0].beta = 1.0;
          stage_wghts[1].beta = 0.0;
        } else { // second order splitting
          nstages = nstages_main+2;
          for (int l=0; l<nstages; l++) {
            if (l == 0) { // first stage
              stage_wghts[l].main_stage = false;
              stage_wghts[l].orbital_stage = true;
              stage_wghts[l].sbeta = 0.0;
            } else if (l == nstages-1) { // last stage
              stage_wghts[l].main_stage = false;
              stage_wghts[l].orbital_stage = true;
              stage_wghts[l].sbeta = 0.5;
              stage_wghts[l-1].ebeta = stage_wghts[l].sbeta;
              stage_wghts[l].ebeta = 1.0;
            } else {
              stage_wghts[l].main_stage = true;
              stage_wghts[l].orbital_stage = false;
              stage_wghts[l].sbeta = 0.5;
              stage_wghts[l-1].ebeta = stage_wghts[l].sbeta;
            }
          }
          stage_wghts[0].beta = 0.0;
          stage_wghts[1].beta = 1.0;
          stage_wghts[2].beta = 0.0;
        }
      } else { // w/o shear periodic and refinements
        if (pm->orbital_advection==1) { // first order splitting
          nstages = nstages_main;
          stage_wghts[0].main_stage = true;
          stage_wghts[0].orbital_stage = true;
          stage_wghts[0].sbeta = 0.0;
          stage_wghts[0].ebeta = 1.0;
          stage_wghts[0].beta = 1.0;
        } else { // second order splitting
          nstages = nstages_main+1;
          stage_wghts[0].main_stage = false;
          stage_wghts[1].main_stage = true;
          stage_wghts[0].orbital_stage = true;
          stage_wghts[1].orbital_stage = true;
          stage_wghts[0].sbeta = 0.0;
          stage_wghts[0].ebeta = 0.5;
          stage_wghts[1].sbeta = 0.5;
          stage_wghts[1].ebeta = 1.0;
          stage_wghts[0].beta = 0.0;
          stage_wghts[1].beta = 1.0;
        }
      }
    } else { // w/o orbital advection
      nstages = nstages_main;
      stage_wghts[0].main_stage = true;
      stage_wghts[0].orbital_stage = false;
      stage_wghts[0].sbeta = 0.0;
      stage_wghts[0].ebeta = 1.0;
      stage_wghts[0].beta = 1.0;
    }
    cfl_limit = 1.0;

    // set delta and gamma at each stage
    int n_main = 0;
    for (int n=0; n<nstages; n++) {
      if (stage_wghts[n].main_stage) {
        if (n_main == 0) {
          stage_wghts[n].delta = 1.0;
          stage_wghts[n].gamma_1 = 0.0;
          stage_wghts[n].gamma_2 = 1.0;
          stage_wghts[n].gamma_3 = 0.0;
          n_main++;
        }
      }
    }
  } else if (integrator == "rk2") {
    //! \note `integrator == "rk2"`
    //! - Heun's method / SSPRK (2,2): Gottlieb (2009) equation 3.1
    //! - Optimal (in error bounds) explicit two-stage, second-order SSPRK

    // set number of stages and time coeff.
    nstages_main = 2;
    if (ORBITAL_ADVECTION) {
      // w/ orbital advection
      if (SHEAR_PERIODIC || pm->multilevel) {
        // w/ shear_periodic or refinements
        if (pm->orbital_advection==1) { // first order splitting
          nstages = nstages_main+1;
          for (int l=0; l<nstages; l++) {
            if (l == nstages-1) { // last stage
              stage_wghts[l].main_stage = false;
              stage_wghts[l].orbital_stage = true;
              stage_wghts[l].ebeta = 1.0;
            } else {
              stage_wghts[l].main_stage = true;
              stage_wghts[l].orbital_stage = false;
              stage_wghts[l].ebeta = 0.0;
            }
            stage_wghts[l].sbeta = 0.0;
          }
          stage_wghts[0].beta = 1.0;
          stage_wghts[1].beta = 0.5;
          stage_wghts[2].beta = 0.0;
        } else { // second order splitting
          nstages = nstages_main+2;
          for (int l=0; l<nstages; l++) {
            if (l == 0) { // first stage
              stage_wghts[l].main_stage = false;
              stage_wghts[l].orbital_stage = true;
              stage_wghts[l].sbeta = 0.0;
            } else if (l == nstages-1) { // last stage
              stage_wghts[l].main_stage = false;
              stage_wghts[l].orbital_stage = true;
              stage_wghts[l].sbeta = 0.5;
              stage_wghts[l-1].ebeta = stage_wghts[l].sbeta;
              stage_wghts[l].ebeta = 1.0;
            } else {
              stage_wghts[l].main_stage = true;
              stage_wghts[l].orbital_stage = false;
              stage_wghts[l].sbeta = 0.5;
              stage_wghts[l-1].ebeta = stage_wghts[l].sbeta;
            }
          }
          stage_wghts[0].beta = 0.0;
          stage_wghts[1].beta = 1.0;
          stage_wghts[2].beta = 0.5;
          stage_wghts[3].beta = 0.0;
        }
      } else { // w/o shear periodic and refinements
        if (pm->orbital_advection==1) { // first order splitting
          nstages = nstages_main;
          for (int l=0; l<nstages; l++) {
            stage_wghts[l].main_stage = true;
            if (l == nstages-1) { // last stage
              stage_wghts[l].orbital_stage = true;
              stage_wghts[l].ebeta = 1.0;
            } else {
              stage_wghts[l].orbital_stage = false;
              stage_wghts[l].ebeta = 0.0;
            }
            stage_wghts[l].sbeta = 0.0;
          }
          stage_wghts[0].beta = 1.0;
          stage_wghts[1].beta = 0.5;
        } else { // second order splitting
          nstages = nstages_main+1;
          for (int l=0; l<nstages; l++) {
            if (l == 0) { // first stage
              stage_wghts[l].main_stage = false;
              stage_wghts[l].orbital_stage = true;
              stage_wghts[l].sbeta = 0.0;
            } else if (l == nstages-1) { // last stage
              stage_wghts[l].main_stage = true;
              stage_wghts[l].orbital_stage = true;
              stage_wghts[l].sbeta = 0.5;
              stage_wghts[l-1].ebeta = stage_wghts[l].sbeta;
              stage_wghts[l].ebeta = 1.0;
            } else {
              stage_wghts[l].main_stage = true;
              stage_wghts[l].orbital_stage = false;
              stage_wghts[l].sbeta = 0.5;
              stage_wghts[l-1].ebeta = stage_wghts[l].sbeta;
            }
          }
          stage_wghts[0].beta = 0.0;
          stage_wghts[1].beta = 1.0;
          stage_wghts[2].beta = 0.5;
        }
      }
    } else { // w/o orbital advection
      nstages = nstages_main;
      for (int l=0; l<nstages; l++) {
        stage_wghts[l].main_stage = true;
        stage_wghts[l].orbital_stage = false;
      }
      stage_wghts[0].sbeta = 0.0;
      stage_wghts[0].ebeta = 1.0;
      stage_wghts[1].sbeta = 1.0;
      stage_wghts[1].ebeta = 1.0;
      stage_wghts[0].beta = 1.0;
      stage_wghts[1].beta = 0.5;
    }
    cfl_limit = 1.0;  // c_eff = c/nstages = 1/2 (Gottlieb (2009), pg 271)

    // set delta and gamma at each stage
    int n_main = 0;
    for (int n=0; n<nstages; n++) {
      if (stage_wghts[n].main_stage) {
        if (n_main == 0) {
          stage_wghts[n].delta = 1.0;
          stage_wghts[n].gamma_1 = 0.0;
          stage_wghts[n].gamma_2 = 1.0;
          stage_wghts[n].gamma_3 = 0.0;
          n_main++;
        } else if (n_main == 1) {
          stage_wghts[n].delta = 0.0;
          stage_wghts[n].gamma_1 = 0.5;
          stage_wghts[n].gamma_2 = 0.5;
          stage_wghts[n].gamma_3 = 0.0;
          n_main++;
        }
      }
    }
  } else if (integrator == "rk3") {
    //! \note `integrator == "rk3"`
    //! - SSPRK (3,3): Gottlieb (2009) equation 3.2
    //! - Optimal (in error bounds) explicit three-stage, third-order SSPRK

    // set number of stages and time coeff.
    nstages_main = 3;
    if (ORBITAL_ADVECTION) {
      // w/ orbital advection
      if (SHEAR_PERIODIC || pm->multilevel) {
        // w/ shear_periodic or refinements
        if (pm->orbital_advection==1) { // first order splitting
          nstages = nstages_main+1;
          for (int l=0; l<nstages; l++) {
            if (l == nstages-1) { // last stage
              stage_wghts[l].main_stage = false;
              stage_wghts[l].orbital_stage = true;
              stage_wghts[l].ebeta = 1.0;
            } else {
              stage_wghts[l].main_stage = true;
              stage_wghts[l].orbital_stage = false;
              stage_wghts[l].ebeta = 0.0;
            }
            stage_wghts[l].sbeta = 0.0;
          }
          stage_wghts[0].beta = 1.0;
          stage_wghts[1].beta = 0.25;
          stage_wghts[2].beta = TWO_3RD;
          stage_wghts[3].beta = 0.0;
        } else { // second order splitting
          nstages = nstages_main+2;
          for (int l=0; l<nstages; l++) {
            if (l == 0) { // first stage
              stage_wghts[l].main_stage = false;
              stage_wghts[l].orbital_stage = true;
              stage_wghts[l].sbeta = 0.0;
            } else if (l == nstages-1) { // last stage
              stage_wghts[l].main_stage = false;
              stage_wghts[l].orbital_stage = true;
              stage_wghts[l].sbeta = 0.5;
              stage_wghts[l-1].ebeta = stage_wghts[l].sbeta;
              stage_wghts[l].ebeta = 1.0;
            } else {
              stage_wghts[l].main_stage = true;
              stage_wghts[l].orbital_stage = false;
              stage_wghts[l].sbeta = 0.5;
              stage_wghts[l-1].ebeta = stage_wghts[l].sbeta;
            }
          }
          stage_wghts[0].beta = 0.0;
          stage_wghts[1].beta = 1.0;
          stage_wghts[2].beta = 0.25;
          stage_wghts[3].beta = TWO_3RD;
          stage_wghts[4].beta = 0.0;
        }
      } else { // w/o shear periodic and refinements
        if (pm->orbital_advection==1) { // first order splitting
          nstages = nstages_main;
          for (int l=0; l<nstages; l++) {
            stage_wghts[l].main_stage = true;
            if (l == nstages-1) { // last stage
              stage_wghts[l].orbital_stage = true;
              stage_wghts[l].ebeta = 1.0;
            } else {
              stage_wghts[l].orbital_stage = false;
              stage_wghts[l].ebeta = 0.0;
            }
            stage_wghts[l].sbeta = 0.0;
          }
          stage_wghts[0].beta = 1.0;
          stage_wghts[1].beta = 0.25;
          stage_wghts[2].beta = TWO_3RD;
        } else { // second order splitting
          nstages = nstages_main+1;
          for (int l=0; l<nstages; l++) {
            if (l == 0) { // first stage
              stage_wghts[l].main_stage = false;
              stage_wghts[l].orbital_stage = true;
              stage_wghts[l].sbeta = 0.0;
            } else if (l == nstages-1) { // last stage
              stage_wghts[l].main_stage = true;
              stage_wghts[l].orbital_stage = true;
              stage_wghts[l].sbeta = 0.5;
              stage_wghts[l-1].ebeta = stage_wghts[l].sbeta;
              stage_wghts[l].ebeta = 1.0;
            } else {
              stage_wghts[l].main_stage = true;
              stage_wghts[l].orbital_stage = false;
              stage_wghts[l].sbeta = 0.5;
              stage_wghts[l-1].ebeta = stage_wghts[l].sbeta;
            }
          }
          stage_wghts[0].beta = 0.0;
          stage_wghts[1].beta = 1.0;
          stage_wghts[2].beta = 0.25;
          stage_wghts[3].beta = TWO_3RD;
        }
      }
    } else { // w/o orbital advection
      nstages = nstages_main;
      for (int l=0; l<nstages; l++) {
        stage_wghts[l].main_stage = true;
        stage_wghts[l].orbital_stage = false;
      }
      stage_wghts[0].sbeta = 0.0;
      stage_wghts[0].ebeta = 1.0;
      stage_wghts[1].sbeta = 1.0;
      stage_wghts[1].ebeta = 0.5;
      stage_wghts[2].sbeta = 0.5;
      stage_wghts[2].ebeta = 1.0;
      stage_wghts[0].beta = 1.0;
      stage_wghts[1].beta = 0.25;
      stage_wghts[2].beta = TWO_3RD;
    }
    cfl_limit = 1.0;  // c_eff = c/nstages = 1/3 (Gottlieb (2009), pg 271)

    // set delta and gamma at each stage
    int n_main = 0;
    for (int n=0; n<nstages; n++) {
      if (stage_wghts[n].main_stage) {
        if (n_main == 0) {
          stage_wghts[n].delta = 1.0;
          stage_wghts[n].gamma_1 = 0.0;
          stage_wghts[n].gamma_2 = 1.0;
          stage_wghts[n].gamma_3 = 0.0;
          n_main++;
        } else if (n_main == 1) {
          stage_wghts[n].delta = 0.0;
          stage_wghts[n].gamma_1 = 0.25;
          stage_wghts[n].gamma_2 = 0.75;
          stage_wghts[n].gamma_3 = 0.0;
          n_main++;
        } else if (n_main == 2) {
          stage_wghts[n].delta = 0.0;
          stage_wghts[n].gamma_1 = TWO_3RD;
          stage_wghts[n].gamma_2 = ONE_3RD;
          stage_wghts[n].gamma_3 = 0.0;
          n_main++;
        }
      }
    }
  } else if (integrator == "rk4") {
    //! \note `integorator == "rk4"`
    //! - RK4()4[2S] from Table 2 of Ketcheson (2010)
    //! - Non-SSP, explicit four-stage, fourth-order RK
    //! - Stability properties are similar to classical (non-SSP) RK4
    //!   (but ~2x L2 principal error norm).
    //! - Refer to Colella (2011) for linear stability analysis of constant
    //!   coeff. advection of classical RK4 + 4th or 1st order (limiter engaged) fluxes
    nstages_main = 4;
    cfl_limit = 1.3925; // Colella (2011) eq 101; 1st order flux is most severe constraint

    if (ORBITAL_ADVECTION) {
      if (pm->orbital_advection==1) { // first order splitting
        nstages = nstages_main;
        for (int l=0; l<nstages; l++) {
          stage_wghts[l].main_stage = true;
          if (l == nstages-1) { // last stage
            stage_wghts[l].orbital_stage = true;
          } else {
            stage_wghts[l].orbital_stage = false;
          }
        }
        stage_wghts[0].beta = 1.193743905974738;
        stage_wghts[1].beta = 0.099279895495783;
        stage_wghts[2].beta = 1.131678018054042;
        stage_wghts[3].beta = 0.310665766509336;
      } else { // second order splitting
        nstages = nstages_main+1;
        for (int l=0; l<nstages; l++) {
          if (l == 0) { // first stage
            stage_wghts[l].main_stage = false;
            stage_wghts[l].orbital_stage = true;
          } else if (l == nstages-1) { // last stage
            stage_wghts[l].main_stage = true;
            stage_wghts[l].orbital_stage = true;
          } else {
            stage_wghts[l].main_stage = true;
            stage_wghts[l].orbital_stage = false;
          }
        }
        stage_wghts[0].beta = 0.0;
        stage_wghts[1].beta = 1.193743905974738;
        stage_wghts[2].beta = 0.099279895495783;
        stage_wghts[3].beta = 1.131678018054042;
        stage_wghts[4].beta = 0.310665766509336;
      }
    } else { // w/o orbital advection
      nstages = nstages_main;
      for (int l=0; l<nstages; l++) {
        stage_wghts[l].main_stage = true;
        stage_wghts[l].orbital_stage = false;
      }
      stage_wghts[0].beta = 1.193743905974738;
      stage_wghts[1].beta = 0.099279895495783;
      stage_wghts[2].beta = 1.131678018054042;
      stage_wghts[3].beta = 0.310665766509336;
    }

    // set delta and gamma at each stage
    int n_main = 0;
    for (int n=0; n<nstages; n++) {
      if (stage_wghts[n].main_stage) {
        if (n_main == 0) {
          stage_wghts[n].delta = 1.0;
          stage_wghts[n].gamma_1 = 0.0;
          stage_wghts[n].gamma_2 = 1.0;
          stage_wghts[n].gamma_3 = 0.0;
          n_main++;
        } else if (n_main == 1) {
          stage_wghts[n].delta = 0.217683334308543;
          stage_wghts[n].gamma_1 = 0.121098479554482;
          stage_wghts[n].gamma_2 = 0.721781678111411;
          stage_wghts[n].gamma_3 = 0.0;
          n_main++;
        } else if (n_main == 2) {
          stage_wghts[n].delta = 1.065841341361089;
          stage_wghts[n].gamma_1 = -3.843833699660025;
          stage_wghts[n].gamma_2 = 2.121209265338722;
          stage_wghts[n].gamma_3 = 0.0;
          n_main++;
        } else if (n_main == 3) {
          stage_wghts[n].delta = 0.0;
          stage_wghts[n].gamma_1 = 0.546370891121863;
          stage_wghts[n].gamma_2 = 0.198653035682705;
          stage_wghts[n].gamma_3 = 0.0;
          n_main++;
        }
      }
    }

    // set sbeta & ebeta
    if (ORBITAL_ADVECTION) {
      if (pm->orbital_advection==1) { // first order splitting
        for (int l=0; l<nstages; l++) {
          if (l == nstages-1) { // last stage
            stage_wghts[l].ebeta = 1.0;
          } else {
            stage_wghts[l].ebeta = 0.0;
          }
          stage_wghts[l].sbeta = 0.0;
        }
      } else { // second order splitting
        for (int l=0; l<nstages; l++) {
          if (l == 0) { // first stage
            stage_wghts[l].sbeta = 0.0;
          } else if (l == nstages-1) { // last stage
            stage_wghts[l].sbeta = 0.5;
            stage_wghts[l-1].ebeta = stage_wghts[l].sbeta;
            stage_wghts[l].ebeta = 1.0;
          } else {
            stage_wghts[l].sbeta = 0.5;
            stage_wghts[l-1].ebeta = stage_wghts[l].sbeta;
          }
        }
      }
    } else { // w/o orbital advection ///
      Real temp = 0.0;
      Real temp_prev = 0.0;
      stage_wghts[0].sbeta = 0.0;
      for (int l=0; l<nstages-1; l++) {
        temp_prev = temp;
        temp = temp_prev + stage_wghts[l].delta*stage_wghts[l].sbeta;
        stage_wghts[l].ebeta = stage_wghts[l].gamma_1*temp_prev
                               + stage_wghts[l].gamma_2*temp
                               + stage_wghts[l].gamma_3*0.0
                               + stage_wghts[l].beta;
        stage_wghts[l+1].sbeta = stage_wghts[l].ebeta;
      }
      stage_wghts[nstages-1].ebeta = 1.0;
    }
  } else if (integrator == "ssprk5_4") {
    //! \note `integrator == "ssprk5_4"`
    //! - SSPRK (5,4): Gottlieb (2009) section 3.1; between eq 3.3 and 3.4
    //! - Optimal (in error bounds) explicit five-stage, fourth-order SSPRK
    //!   3N method, but there is no 3S* formulation due to irregular sparsity
    //!   of Shu-Osher form matrix, alpha.
    //! - Because it is an SSP method, we can use the SSP coefficient c=1.508 to to
    //!   trivially relate the CFL constraint to the RK1 CFL=1 (for first-order fluxes).
    //! - There is no need to perform stability analysis from scratch
    //!   (unlike e.g. the linear stability analysis for classical/non-SSP RK4 in
    //!   Colella (2011)).
    //! - However, PLM and PPM w/o the limiter engaged are unconditionally unstable
    //!   under RK1 integration, so the SSP guarantees do not hold for
    //!   the Athena++ spatial discretizations.
    nstages_main = 5;
    cfl_limit = 1.508;         //  (effective SSP coeff = 0.302) Gottlieb (2009) pg 272

    if (ORBITAL_ADVECTION) {
      if (pm->orbital_advection==1) { // first order splitting
        nstages = nstages_main;
        for (int l=0; l<nstages; l++) {
          stage_wghts[l].main_stage = true;
          if (l == nstages-1) { // last stage
            stage_wghts[l].orbital_stage = true;
          } else {
            stage_wghts[l].orbital_stage = false;
          }
        }
        stage_wghts[0].beta = 0.391752226571890;
        stage_wghts[1].beta = 0.368410593050371;
        stage_wghts[2].beta = 0.251891774271694;
        stage_wghts[3].beta = 0.544974750228521;
        stage_wghts[4].beta = 0.226007483236906; // F(u^(4)) coeff.
      } else { // second order splitting
        nstages = nstages_main+1;
        for (int l=0; l<nstages; l++) {
          if (l == 0) { // first stage
            stage_wghts[l].main_stage = false;
            stage_wghts[l].orbital_stage = true;
          } else if (l == nstages-1) { // last stage
            stage_wghts[l].main_stage = true;
            stage_wghts[l].orbital_stage = true;
          } else {
            stage_wghts[l].main_stage = true;
            stage_wghts[l].orbital_stage = false;
          }
        }
        stage_wghts[0].beta = 0.0;
        stage_wghts[1].beta = 0.391752226571890;
        stage_wghts[2].beta = 0.368410593050371;
        stage_wghts[3].beta = 0.251891774271694;
        stage_wghts[4].beta = 0.544974750228521;
        stage_wghts[5].beta = 0.226007483236906; // F(u^(4)) coeff.
      }
    } else { // w/o orbital advection
      nstages = nstages_main;
      for (int l=0; l<nstages; l++) {
        stage_wghts[l].main_stage = true;
        stage_wghts[l].orbital_stage = false;
      }
      stage_wghts[0].beta = 0.391752226571890;
      stage_wghts[1].beta = 0.368410593050371;
      stage_wghts[2].beta = 0.251891774271694;
      stage_wghts[3].beta = 0.544974750228521;
      stage_wghts[4].beta = 0.226007483236906; // F(u^(4)) coeff.
    }

    // set delta and gamma at each stage
    int n_main = 0;
    for (int n=0; n<nstages; n++) {
      if (stage_wghts[n].main_stage) {
        if (n_main == 0) {
          stage_wghts[n].delta = 1.0; // u1 = u^n
          stage_wghts[n].gamma_1 = 0.0;
          stage_wghts[n].gamma_2 = 1.0;
          stage_wghts[n].gamma_3 = 0.0;
          n_main++;
        } else if (n_main == 1) {
          stage_wghts[n].delta = 0.0; // u1 = u^n
          stage_wghts[n].gamma_1 = 0.555629506348765;
          stage_wghts[n].gamma_2 = 0.444370493651235;
          stage_wghts[n].gamma_3 = 0.0;
          n_main++;
        } else if (n_main == 2) {
          stage_wghts[n].delta = 0.517231671970585; // u1 <- (u^n + d*u^(2))
          stage_wghts[n].gamma_1 = 0.379898148511597;
          stage_wghts[n].gamma_2 = 0.0;
          stage_wghts[n].gamma_3 = 0.620101851488403; // u^(n) coeff =  u2
          n_main++;
        } else if (n_main == 3) {
          stage_wghts[n].delta = 0.096059710526147; // u1 <- (u^n + d*u^(2) + d'*u^(3))
          stage_wghts[n].gamma_1 = 0.821920045606868;
          stage_wghts[n].gamma_2 = 0.0;
          stage_wghts[n].gamma_3 = 0.178079954393132; // u^(n) coeff =  u2
          n_main++;
        } else if (n_main == 4) {
          stage_wghts[n].delta = 0.0;
          // 1 ulp lower than Gottlieb u^(4) coeff
          stage_wghts[n].gamma_1 = 0.386708617503268;
          // u1 <- (u^n + d*u^(2) + d'*u^(3))
          stage_wghts[n].gamma_2 = 1.0;
          // partial sum from hardcoded extra stage=4
          stage_wghts[n].gamma_3 = 1.0;
          n_main++;
        }
      }
    }

    // set sbeta & ebeta
    if (ORBITAL_ADVECTION) {
      if (pm->orbital_advection==1) { // first order splitting
        for (int l=0; l<nstages; l++) {
          if (l == nstages-1) { // last stage
            stage_wghts[l].ebeta = 1.0;
          } else {
            stage_wghts[l].ebeta = 0.0;
          }
          stage_wghts[l].sbeta = 0.0;
        }
      } else { // second order splitting
        for (int l=0; l<nstages; l++) {
          if (l == 0) { // first stage
            stage_wghts[l].sbeta = 0.0;
          } else if (l == nstages-1) { // last stage
            stage_wghts[l].sbeta = 0.5;
            stage_wghts[l-1].ebeta = stage_wghts[l].sbeta;
            stage_wghts[l].ebeta = 1.0;
          } else {
            stage_wghts[l].sbeta = 0.5;
            stage_wghts[l-1].ebeta = stage_wghts[l].sbeta;
          }
        }
      }
    } else { // w/o orbital advection ///
      Real temp = 0.0;
      Real temp_prev = 0.0;
      stage_wghts[0].sbeta = 0.0;
      for (int l=0; l<nstages-1; l++) {
        temp_prev = temp;
        temp = temp_prev + stage_wghts[l].delta*stage_wghts[l].sbeta;
        stage_wghts[l].ebeta = stage_wghts[l].gamma_1*temp_prev
                               + stage_wghts[l].gamma_2*temp
                               + stage_wghts[l].gamma_3*0.0
                               + stage_wghts[l].beta;
        stage_wghts[l+1].sbeta = stage_wghts[l].ebeta;
      }
      stage_wghts[nstages-1].ebeta = 1.0;
    }
  } else {
    std::stringstream msg;
    msg << "### FATAL ERROR in TimeIntegratorTaskList constructor" << std::endl
        << "integrator=" << integrator << " not valid time integrator" << std::endl;
    ATHENA_ERROR(msg);
  }

  // Set cfl_number based on user input and time integrator CFL limit
  Real cfl_number = pin->GetReal("time", "cfl_number");
  if (cfl_number > cfl_limit
      && pm->fluid_setup == FluidFormulation::evolve) {
    std::cout << "### Warning in TimeIntegratorTaskList constructor" << std::endl
              << "User CFL number " << cfl_number << " must be smaller than " << cfl_limit
              << " for integrator=" << integrator << " in " << pm->ndim
              << "D simulation" << std::endl << "Setting to limit" << std::endl;
    cfl_number = cfl_limit;
  }
  // Save to Mesh class
  pm->cfl_number = cfl_number;

  // Now assemble list of tasks for each stage of time integrator
  {using namespace HydroIntegratorTaskNames; // NOLINT (build/namespace)
    // calculate hydro/field diffusive fluxes
    if (!STS_ENABLED) {
      AddTask(DIFFUSE_HYD,NONE);
      if (MAGNETIC_FIELDS_ENABLED) {
        AddTask(DIFFUSE_FLD,NONE);
        // compute hydro fluxes, integrate hydro variables
        AddTask(CALC_HYDFLX,(DIFFUSE_HYD|DIFFUSE_FLD));
      } else { // Hydro
        AddTask(CALC_HYDFLX,DIFFUSE_HYD);
      }
      if (NSCALARS > 0) {
        AddTask(DIFFUSE_SCLR,NONE);
        AddTask(CALC_SCLRFLX,(CALC_HYDFLX|DIFFUSE_SCLR));
      }
    } else { // STS enabled:
      AddTask(CALC_HYDFLX,NONE);
      if (NSCALARS > 0)
        AddTask(CALC_SCLRFLX,CALC_HYDFLX);
    }
    if (pm->multilevel || SHEAR_PERIODIC) { // SMR or AMR or shear periodic
      AddTask(SEND_HYDFLX,CALC_HYDFLX);
      AddTask(RECV_HYDFLX,CALC_HYDFLX);
      if (SHEAR_PERIODIC) {
        AddTask(SEND_HYDFLXSH,RECV_HYDFLX);
        AddTask(RECV_HYDFLXSH,(SEND_HYDFLX|RECV_HYDFLX));
        AddTask(INT_HYD,RECV_HYDFLXSH);
      } else {
        AddTask(INT_HYD,RECV_HYDFLX);
      }
    } else {
      AddTask(INT_HYD, CALC_HYDFLX);
    }
    if (NSCALARS > 0) {
<<<<<<< HEAD
      AddTask(SRCTERM_HYD,(INT_HYD|INT_SCLR|INT_CHM));
=======
      AddTask(SRC_TERM,(INT_HYD|INT_SCLR));
>>>>>>> ae02dd19
    } else {
      AddTask(SRC_TERM,INT_HYD);
    }
    if (ORBITAL_ADVECTION) {
      AddTask(SEND_HYDORB,SRC_TERM);
      AddTask(RECV_HYDORB,NONE);
      AddTask(CALC_HYDORB,(SEND_HYDORB|RECV_HYDORB));
      AddTask(SEND_HYD,CALC_HYDORB);
      AddTask(RECV_HYD,NONE);
      AddTask(SETB_HYD,(RECV_HYD|CALC_HYDORB));
    } else {
      AddTask(SEND_HYD,SRC_TERM);
      AddTask(RECV_HYD,NONE);
      AddTask(SETB_HYD,(RECV_HYD|SRC_TERM));
    }

    if (SHEAR_PERIODIC) {
      AddTask(SEND_HYDSH,SETB_HYD);
      AddTask(RECV_HYDSH,SEND_HYDSH);
    }

    if (NSCALARS > 0) {
      if (pm->multilevel || SHEAR_PERIODIC) {
        AddTask(SEND_SCLRFLX,CALC_SCLRFLX);
        AddTask(RECV_SCLRFLX,CALC_SCLRFLX);
        if (SHEAR_PERIODIC) {
          AddTask(SEND_SCLRFLXSH,RECV_SCLRFLX);
          AddTask(RECV_SCLRFLXSH,(SEND_SCLRFLX|RECV_SCLRFLX));
          AddTask(INT_SCLR,RECV_SCLRFLXSH);
        } else {
          AddTask(INT_SCLR,RECV_SCLRFLX);
        }
      } else {
        AddTask(INT_SCLR,CALC_SCLRFLX);
      }
<<<<<<< HEAD
      AddTask(INT_CHM,INT_SCLR);
=======
>>>>>>> ae02dd19
      if (ORBITAL_ADVECTION) {
        AddTask(SEND_SCLR,CALC_HYDORB);
        AddTask(RECV_SCLR,NONE);
        AddTask(SETB_SCLR,(RECV_SCLR|CALC_HYDORB));
      } else {
<<<<<<< HEAD
        AddTask(SEND_SCLR,INT_CHM);
=======
        AddTask(SEND_SCLR,SRC_TERM);
>>>>>>> ae02dd19
        AddTask(RECV_SCLR,NONE);
        AddTask(SETB_SCLR,(RECV_SCLR|SRC_TERM));
      }
      if (SHEAR_PERIODIC) {
        AddTask(SEND_SCLRSH,SETB_SCLR);
        AddTask(RECV_SCLRSH,SEND_SCLRSH);
      }
    }

    if (MAGNETIC_FIELDS_ENABLED) { // MHD
      // compute MHD fluxes, integrate field
      AddTask(CALC_FLDFLX,CALC_HYDFLX);
      AddTask(SEND_FLDFLX,CALC_FLDFLX);
      AddTask(RECV_FLDFLX,SEND_FLDFLX);
      if (SHEAR_PERIODIC) {
        AddTask(SEND_EMFSH,RECV_FLDFLX);
        AddTask(RECV_EMFSH,RECV_FLDFLX);
        AddTask(INT_FLD,RECV_EMFSH);
      } else {
        AddTask(INT_FLD,RECV_FLDFLX);
      }

      if (ORBITAL_ADVECTION) {
        AddTask(SEND_FLDORB,INT_FLD);
        AddTask(RECV_FLDORB,NONE);
        AddTask(CALC_FLDORB,(SEND_FLDORB|RECV_FLDORB));
        AddTask(SEND_FLD,CALC_FLDORB);
        AddTask(RECV_FLD,NONE);
        AddTask(SETB_FLD,(RECV_FLD|CALC_FLDORB));
      } else {
        AddTask(SEND_FLD,INT_FLD);
        AddTask(RECV_FLD,NONE);
        AddTask(SETB_FLD,(RECV_FLD|INT_FLD));
      }
      if (SHEAR_PERIODIC) {
        AddTask(SEND_FLDSH,SETB_FLD);
        AddTask(RECV_FLDSH,SEND_FLDSH);
      }

      // TODO(felker): these nested conditionals are horrible now. Add option to AddTask
      // for "wait for all previously added tasks"?

      // prolongate, compute new primitives
      if (pm->multilevel) { // SMR or AMR
        if (SHEAR_PERIODIC) {
          if (NSCALARS > 0) {
            AddTask(PROLONG,(SEND_HYD|RECV_HYDSH|SEND_FLD|RECV_FLDSH
                             |SEND_SCLR|RECV_SCLRSH));
          } else {
            AddTask(PROLONG,(SEND_HYD|RECV_HYDSH|SEND_FLD|RECV_FLDSH));
          }
        } else {
          if (NSCALARS > 0) {
            AddTask(PROLONG,(SEND_HYD|SETB_HYD|SEND_FLD|SETB_FLD
                             |SEND_SCLR|SETB_SCLR));
          } else {
            AddTask(PROLONG,(SEND_HYD|SETB_HYD|SEND_FLD|SETB_FLD));
          }
        }
        AddTask(CONS2PRIM,PROLONG);
      } else {
        if (SHEAR_PERIODIC) {
          if (NSCALARS > 0) {
            AddTask(CONS2PRIM,(RECV_HYDSH|RECV_FLDSH|RECV_SCLRSH));
          } else {
            AddTask(CONS2PRIM,(RECV_HYDSH|RECV_FLDSH));
          }
        } else {
          if (NSCALARS > 0) {
            AddTask(CONS2PRIM,(SETB_HYD|SETB_FLD|SETB_SCLR));
          } else {
            AddTask(CONS2PRIM,(SETB_HYD|SETB_FLD));
          }
        }
      }
    } else {  // HYDRO
      // prolongate, compute new primitives
      if (pm->multilevel) { // SMR or AMR
        if (SHEAR_PERIODIC) {
          if (NSCALARS > 0) {
            AddTask(PROLONG,(SEND_HYD|RECV_HYDSH|SEND_SCLR|RECV_SCLRSH));
          } else {
            AddTask(PROLONG,(SEND_HYD|RECV_HYDSH));
          }
        } else {
          if (NSCALARS > 0) {
            AddTask(PROLONG,(SEND_HYD|SETB_HYD|SEND_SCLR|SETB_SCLR));
          } else {
            AddTask(PROLONG,(SEND_HYD|SETB_HYD));
          }
        }
        AddTask(CONS2PRIM,PROLONG);
      } else {
        if (SHEAR_PERIODIC) {
          if (NSCALARS > 0) {
            AddTask(CONS2PRIM,(RECV_HYDSH|RECV_SCLRSH));
          } else {
            AddTask(CONS2PRIM,RECV_HYDSH);
          }
        } else {
          if (NSCALARS > 0) {
            AddTask(CONS2PRIM,(SETB_HYD|SETB_SCLR));
          } else {
            AddTask(CONS2PRIM,SETB_HYD);
          }
        }
      }
    }

    // everything else
    AddTask(PHY_BVAL,CONS2PRIM);
    if (!STS_ENABLED || pm->sts_integrator == "rkl1") {
      AddTask(USERWORK,PHY_BVAL);
      AddTask(NEW_DT,USERWORK);
      if (pm->adaptive) {
        AddTask(FLAG_AMR,USERWORK);
        AddTask(CLEAR_ALLBND,FLAG_AMR);
      } else {
        AddTask(CLEAR_ALLBND,NEW_DT);
      }
    } else {
      AddTask(CLEAR_ALLBND,PHY_BVAL);
    }
  } // end of using namespace block
}

//----------------------------------------------------------------------------------------
//!  Sets id and dependency for "ntask" member of task_list_ array, then iterates value of
//!  ntask.

void TimeIntegratorTaskList::AddTask(const TaskID& id, const TaskID& dep) {
  task_list_[ntasks].task_id = id;
  task_list_[ntasks].dependency = dep;
  //! \todo (felker):
  //! - change naming convention of either/both of TASK_NAME and TaskFunc
  //! - There are some issues with the current names:
  //!   VERB_OBJECT is confusing with ObjectVerb(). E.g. seeing SEND_HYD in the task list
  //!   assembly would lead the user to believe the corresponding function is
  //!   SendHydro(), when it is actually HydroSend() ---
  //!   Probaby change function names to active voice
  //!   VerbObject() since "HydroFluxCalculate()" doesn't sound quite right.
  //! - There are exceptions to the "verb+object" convention in some TASK_NAMES and
  //!   TaskFunc, e.g. NEW_DT + NewBlockTimeStep() and AMR_FLAG + CheckRefinement(),
  //!   SRC_TERM and SourceTerms(), USERWORK, PHY_BVAL, PROLONG, CONS2PRIM,
  //!   ... Although, AMR_FLAG = "flag blocks for AMR" should be FLAG_AMR in VERB_OBJECT
  using namespace HydroIntegratorTaskNames; // NOLINT (build/namespace)
  if (id == CLEAR_ALLBND) {
    task_list_[ntasks].TaskFunc=
        static_cast<TaskStatus (TaskList::*)(MeshBlock*,int)>
        (&TimeIntegratorTaskList::ClearAllBoundary);
    task_list_[ntasks].lb_time = false;
  } else if (id == CALC_HYDFLX) {
    task_list_[ntasks].TaskFunc=
        static_cast<TaskStatus (TaskList::*)(MeshBlock*,int)>
        (&TimeIntegratorTaskList::CalculateHydroFlux);
    task_list_[ntasks].lb_time = true;
  } else if (id == CALC_FLDFLX) {
    task_list_[ntasks].TaskFunc=
        static_cast<TaskStatus (TaskList::*)(MeshBlock*,int)>
        (&TimeIntegratorTaskList::CalculateEMF);
    task_list_[ntasks].lb_time = true;
  } else if (id == SEND_HYDFLX) {
    task_list_[ntasks].TaskFunc=
        static_cast<TaskStatus (TaskList::*)(MeshBlock*,int)>
        (&TimeIntegratorTaskList::SendHydroFlux);
    task_list_[ntasks].lb_time = true;
  } else if (id == SEND_FLDFLX) {
    task_list_[ntasks].TaskFunc=
        static_cast<TaskStatus (TaskList::*)(MeshBlock*,int)>
        (&TimeIntegratorTaskList::SendEMF);
    task_list_[ntasks].lb_time = true;
  } else if (id == RECV_HYDFLX) {
    task_list_[ntasks].TaskFunc=
        static_cast<TaskStatus (TaskList::*)(MeshBlock*,int)>
        (&TimeIntegratorTaskList::ReceiveAndCorrectHydroFlux);
    task_list_[ntasks].lb_time = false;
  } else if (id == RECV_FLDFLX) {
    task_list_[ntasks].TaskFunc=
        static_cast<TaskStatus (TaskList::*)(MeshBlock*,int)>
        (&TimeIntegratorTaskList::ReceiveAndCorrectEMF);
    task_list_[ntasks].lb_time = false;
  } else if (id == INT_HYD) {
    task_list_[ntasks].TaskFunc=
        static_cast<TaskStatus (TaskList::*)(MeshBlock*,int)>
        (&TimeIntegratorTaskList::IntegrateHydro);
    task_list_[ntasks].lb_time = true;
  } else if (id == INT_FLD) {
    task_list_[ntasks].TaskFunc=
        static_cast<TaskStatus (TaskList::*)(MeshBlock*,int)>
        (&TimeIntegratorTaskList::IntegrateField);
    task_list_[ntasks].lb_time = true;
  } else if (id == SRC_TERM) {
    task_list_[ntasks].TaskFunc=
        static_cast<TaskStatus (TaskList::*)(MeshBlock*,int)>
        (&TimeIntegratorTaskList::AddSourceTerms);
    task_list_[ntasks].lb_time = true;
  } else if (id == SEND_HYD) {
    task_list_[ntasks].TaskFunc=
        static_cast<TaskStatus (TaskList::*)(MeshBlock*,int)>
        (&TimeIntegratorTaskList::SendHydro);
    task_list_[ntasks].lb_time = true;
  } else if (id == SEND_FLD) {
    task_list_[ntasks].TaskFunc=
        static_cast<TaskStatus (TaskList::*)(MeshBlock*,int)>
        (&TimeIntegratorTaskList::SendField);
    task_list_[ntasks].lb_time = true;
  } else if (id == RECV_HYD) {
    task_list_[ntasks].TaskFunc=
        static_cast<TaskStatus (TaskList::*)(MeshBlock*,int)>
        (&TimeIntegratorTaskList::ReceiveHydro);
    task_list_[ntasks].lb_time = false;
  } else if (id == RECV_FLD) {
    task_list_[ntasks].TaskFunc=
        static_cast<TaskStatus (TaskList::*)(MeshBlock*,int)>
        (&TimeIntegratorTaskList::ReceiveField);
    task_list_[ntasks].lb_time = false;
  } else if (id == SETB_HYD) {
    task_list_[ntasks].TaskFunc=
        static_cast<TaskStatus (TaskList::*)(MeshBlock*,int)>
        (&TimeIntegratorTaskList::SetBoundariesHydro);
    task_list_[ntasks].lb_time = true;
  } else if (id == SETB_FLD) {
    task_list_[ntasks].TaskFunc=
        static_cast<TaskStatus (TaskList::*)(MeshBlock*,int)>
        (&TimeIntegratorTaskList::SetBoundariesField);
    task_list_[ntasks].lb_time = true;
  } else if (id == SEND_HYDFLXSH) {
    task_list_[ntasks].TaskFunc=
        static_cast<TaskStatus (TaskList::*)(MeshBlock*,int)>
        (&TimeIntegratorTaskList::SendHydroFluxShear);
    task_list_[ntasks].lb_time = true;
  } else if (id == RECV_HYDFLXSH) {
    task_list_[ntasks].TaskFunc=
        static_cast<TaskStatus (TaskList::*)(MeshBlock*,int)>
        (&TimeIntegratorTaskList::ReceiveHydroFluxShear);
    task_list_[ntasks].lb_time = false;
  } else if (id == SEND_HYDSH) {
    task_list_[ntasks].TaskFunc=
        static_cast<TaskStatus (TaskList::*)(MeshBlock*,int)>
        (&TimeIntegratorTaskList::SendHydroShear);
    task_list_[ntasks].lb_time = true;
  } else if (id == RECV_HYDSH) {
    task_list_[ntasks].TaskFunc=
        static_cast<TaskStatus (TaskList::*)(MeshBlock*,int)>
        (&TimeIntegratorTaskList::ReceiveHydroShear);
    task_list_[ntasks].lb_time = false;
  } else if (id == SEND_FLDSH) {
    task_list_[ntasks].TaskFunc=
        static_cast<TaskStatus (TaskList::*)(MeshBlock*,int)>
        (&TimeIntegratorTaskList::SendFieldShear);
    task_list_[ntasks].lb_time = true;
  } else if (id == RECV_FLDSH) {
    task_list_[ntasks].TaskFunc=
        static_cast<TaskStatus (TaskList::*)(MeshBlock*,int)>
        (&TimeIntegratorTaskList::ReceiveFieldShear);
    task_list_[ntasks].lb_time = false;
  } else if (id == SEND_EMFSH) {
    task_list_[ntasks].TaskFunc=
        static_cast<TaskStatus (TaskList::*)(MeshBlock*,int)>
        (&TimeIntegratorTaskList::SendEMFShear);
    task_list_[ntasks].lb_time = true;
  } else if (id == RECV_EMFSH) {
    task_list_[ntasks].TaskFunc=
        static_cast<TaskStatus (TaskList::*)(MeshBlock*,int)>
        (&TimeIntegratorTaskList::ReceiveEMFShear);
    task_list_[ntasks].lb_time = false;
  } else if (id == PROLONG) {
    task_list_[ntasks].TaskFunc=
        static_cast<TaskStatus (TaskList::*)(MeshBlock*,int)>
        (&TimeIntegratorTaskList::Prolongation);
    task_list_[ntasks].lb_time = true;
  } else if (id == CONS2PRIM) {
    task_list_[ntasks].TaskFunc=
        static_cast<TaskStatus (TaskList::*)(MeshBlock*,int)>
        (&TimeIntegratorTaskList::Primitives);
    task_list_[ntasks].lb_time = true;
  } else if (id == PHY_BVAL) {
    task_list_[ntasks].TaskFunc=
        static_cast<TaskStatus (TaskList::*)(MeshBlock*,int)>
        (&TimeIntegratorTaskList::PhysicalBoundary);
    task_list_[ntasks].lb_time = true;
  } else if (id == USERWORK) {
    task_list_[ntasks].TaskFunc=
        static_cast<TaskStatus (TaskList::*)(MeshBlock*,int)>
        (&TimeIntegratorTaskList::UserWork);
    task_list_[ntasks].lb_time = true;
  } else if (id == NEW_DT) {
    task_list_[ntasks].TaskFunc=
        static_cast<TaskStatus (TaskList::*)(MeshBlock*,int)>
        (&TimeIntegratorTaskList::NewBlockTimeStep);
    task_list_[ntasks].lb_time = true;
  } else if (id == FLAG_AMR) {
    task_list_[ntasks].TaskFunc=
        static_cast<TaskStatus (TaskList::*)(MeshBlock*,int)>
        (&TimeIntegratorTaskList::CheckRefinement);
    task_list_[ntasks].lb_time = true;
  } else if (id == DIFFUSE_HYD) {
    task_list_[ntasks].TaskFunc=
        static_cast<TaskStatus (TaskList::*)(MeshBlock*,int)>
        (&TimeIntegratorTaskList::DiffuseHydro);
    task_list_[ntasks].lb_time = true;
  } else if (id == DIFFUSE_FLD) {
    task_list_[ntasks].TaskFunc=
        static_cast<TaskStatus (TaskList::*)(MeshBlock*,int)>
        (&TimeIntegratorTaskList::DiffuseField);
    task_list_[ntasks].lb_time = true;
  } else if (id == CALC_SCLRFLX) {
    task_list_[ntasks].TaskFunc=
        static_cast<TaskStatus (TaskList::*)(MeshBlock*,int)>
        (&TimeIntegratorTaskList::CalculateScalarFlux);
    task_list_[ntasks].lb_time = true;
  } else if (id == SEND_SCLRFLX) {
    task_list_[ntasks].TaskFunc=
        static_cast<TaskStatus (TaskList::*)(MeshBlock*,int)>
        (&TimeIntegratorTaskList::SendScalarFlux);
    task_list_[ntasks].lb_time = true;
  } else if (id == RECV_SCLRFLX) {
    task_list_[ntasks].TaskFunc=
        static_cast<TaskStatus (TaskList::*)(MeshBlock*,int)>
        (&TimeIntegratorTaskList::ReceiveScalarFlux);
    task_list_[ntasks].lb_time = false;
  } else if (id == INT_SCLR) {
    task_list_[ntasks].TaskFunc=
        static_cast<TaskStatus (TaskList::*)(MeshBlock*,int)>
        (&TimeIntegratorTaskList::IntegrateScalars);
    task_list_[ntasks].lb_time = true;
  } else if (id == SEND_SCLR) {
    task_list_[ntasks].TaskFunc=
        static_cast<TaskStatus (TaskList::*)(MeshBlock*,int)>
        (&TimeIntegratorTaskList::SendScalars);
    task_list_[ntasks].lb_time = true;
  } else if (id == RECV_SCLR) {
    task_list_[ntasks].TaskFunc=
        static_cast<TaskStatus (TaskList::*)(MeshBlock*,int)>
        (&TimeIntegratorTaskList::ReceiveScalars);
    task_list_[ntasks].lb_time = false;
  } else if (id == SETB_SCLR) {
    task_list_[ntasks].TaskFunc=
        static_cast<TaskStatus (TaskList::*)(MeshBlock*,int)>
        (&TimeIntegratorTaskList::SetBoundariesScalars);
    task_list_[ntasks].lb_time = true;
  } else if (id == SEND_SCLRSH) {
    task_list_[ntasks].TaskFunc=
        static_cast<TaskStatus (TaskList::*)(MeshBlock*,int)>
        (&TimeIntegratorTaskList::SendScalarsShear);
    task_list_[ntasks].lb_time = true;
  } else if (id == RECV_SCLRSH) {
    task_list_[ntasks].TaskFunc=
        static_cast<TaskStatus (TaskList::*)(MeshBlock*,int)>
        (&TimeIntegratorTaskList::ReceiveScalarsShear);
    task_list_[ntasks].lb_time = false;
  } else if (id == SEND_SCLRFLXSH) {
    task_list_[ntasks].TaskFunc=
        static_cast<TaskStatus (TaskList::*)(MeshBlock*,int)>
        (&TimeIntegratorTaskList::SendScalarsFluxShear);
    task_list_[ntasks].lb_time = true;
  } else if (id == RECV_SCLRFLXSH) {
    task_list_[ntasks].TaskFunc=
        static_cast<TaskStatus (TaskList::*)(MeshBlock*,int)>
        (&TimeIntegratorTaskList::ReceiveScalarsFluxShear);
    task_list_[ntasks].lb_time = false;
  } else if (id == DIFFUSE_SCLR) {
    task_list_[ntasks].TaskFunc=
        static_cast<TaskStatus (TaskList::*)(MeshBlock*,int)>
        (&TimeIntegratorTaskList::DiffuseScalars);
    task_list_[ntasks].lb_time = true;
  } else if (id == INT_CHM) {
    task_list_[ntasks].TaskFunc=
        static_cast<TaskStatus (TaskList::*)(MeshBlock*,int)>
        (&TimeIntegratorTaskList::IntegrateChemistry);
  } else if (id == SEND_HYDORB) {
    task_list_[ntasks].TaskFunc=
        static_cast<TaskStatus (TaskList::*)(MeshBlock*,int)>
        (&TimeIntegratorTaskList::SendHydroOrbital);
    task_list_[ntasks].lb_time = true;
  } else if (id == RECV_HYDORB) {
    task_list_[ntasks].TaskFunc=
        static_cast<TaskStatus (TaskList::*)(MeshBlock*,int)>
        (&TimeIntegratorTaskList::ReceiveHydroOrbital);
    task_list_[ntasks].lb_time = false;
  } else if (id == CALC_HYDORB) {
    task_list_[ntasks].TaskFunc=
        static_cast<TaskStatus (TaskList::*)(MeshBlock*,int)>
        (&TimeIntegratorTaskList::CalculateHydroOrbital);
    task_list_[ntasks].lb_time = true;
  } else if (id == SEND_FLDORB) {
    task_list_[ntasks].TaskFunc=
        static_cast<TaskStatus (TaskList::*)(MeshBlock*,int)>
        (&TimeIntegratorTaskList::SendFieldOrbital);
    task_list_[ntasks].lb_time = true;
  } else if (id == RECV_FLDORB) {
    task_list_[ntasks].TaskFunc=
        static_cast<TaskStatus (TaskList::*)(MeshBlock*,int)>
        (&TimeIntegratorTaskList::ReceiveFieldOrbital);
    task_list_[ntasks].lb_time = false;
  } else if (id == CALC_FLDORB) {
    task_list_[ntasks].TaskFunc=
        static_cast<TaskStatus (TaskList::*)(MeshBlock*,int)>
        (&TimeIntegratorTaskList::CalculateFieldOrbital);
    task_list_[ntasks].lb_time = true;
  } else {
    std::stringstream msg;
    msg << "### FATAL ERROR in AddTask" << std::endl
        << "Invalid Task is specified" << std::endl;
    ATHENA_ERROR(msg);
  }
  ntasks++;
  return;
}

//----------------------------------------------------------------------------------------
//! \fn void TimeIntegratorTaskList::StartupTaskList(MeshBlock *pmb, int stage)
//! \brief Initialize time abscissae

void TimeIntegratorTaskList::StartupTaskList(MeshBlock *pmb, int stage) {
  if (stage == 1) {
    // Initialize storage registers
    Hydro *ph = pmb->phydro;
    ph->u1.ZeroClear();
    if (integrator == "ssprk5_4")
      ph->u2 = ph->u;

    if (MAGNETIC_FIELDS_ENABLED) { // MHD
      Field *pf = pmb->pfield;
      pf->b1.x1f.ZeroClear();
      pf->b1.x2f.ZeroClear();
      pf->b1.x3f.ZeroClear();
      if (integrator == "ssprk5_4") {
        std::stringstream msg;
        msg << "### FATAL ERROR in TimeIntegratorTaskList::StartupTaskList\n"
            << "integrator=" << integrator << " is currently incompatible with MHD."
            << std::endl;
        ATHENA_ERROR(msg);
      }
    }
    if (NSCALARS > 0) {
      PassiveScalars *ps = pmb->pscalars;
      ps->s1.ZeroClear();
      if (integrator == "ssprk5_4")
        ps->s2 = ps->s;
    }
  }

  if (SHEAR_PERIODIC) {
    Real dt_fc   = pmb->pmy_mesh->dt*(stage_wghts[stage-1].sbeta);
    Real dt_int  = pmb->pmy_mesh->dt*(stage_wghts[stage-1].ebeta);
    Real time = pmb->pmy_mesh->time;
    if (stage==1 ||
        ((stage_wghts[stage-1].sbeta != stage_wghts[stage-2].sbeta)
        || (stage_wghts[stage-1].ebeta != stage_wghts[stage-2].ebeta)))
      pmb->pbval->ComputeShear(time+dt_fc, time+dt_int);
  }

  if (stage_wghts[stage-1].main_stage) {
    pmb->pbval->StartReceivingSubset(BoundaryCommSubset::all, pmb->pbval->bvars_main_int);
  } else {
    pmb->pbval->StartReceivingSubset(BoundaryCommSubset::orbital,
                                     pmb->pbval->bvars_main_int);
  }
  if (stage_wghts[stage-1].orbital_stage && pmb->porb->orbital_advection_active) {
    Real dt = (stage_wghts[(stage-1)].ebeta-stage_wghts[(stage-1)].sbeta)
              *pmb->pmy_mesh->dt;
    pmb->porb->orb_bc->ComputeOrbit(dt);
    pmb->porb->orb_bc->StartReceiving(BoundaryCommSubset::all);
  }
  return;
}

//----------------------------------------------------------------------------------------
//! Functions to end MPI communication

TaskStatus TimeIntegratorTaskList::ClearAllBoundary(MeshBlock *pmb, int stage) {
  if (stage_wghts[stage-1].main_stage) {
    pmb->pbval->ClearBoundarySubset(BoundaryCommSubset::all,
                                    pmb->pbval->bvars_main_int);
  } else {
    pmb->pbval->ClearBoundarySubset(BoundaryCommSubset::orbital,
                                    pmb->pbval->bvars_main_int);
  }
  if (stage_wghts[stage-1].orbital_stage && pmb->porb->orbital_advection_active) {
    pmb->porb->orb_bc->ClearBoundary(BoundaryCommSubset::all);
  }

  return TaskStatus::success;
}

//----------------------------------------------------------------------------------------
// Functions to calculates Hydro fluxes

TaskStatus TimeIntegratorTaskList::CalculateHydroFlux(MeshBlock *pmb, int stage) {
  Hydro *phydro = pmb->phydro;
  Field *pfield = pmb->pfield;

  if (stage <= nstages) {
    if (stage_wghts[stage-1].main_stage) {
      if ((integrator == "vl2") && (stage-stage_wghts[0].orbital_stage == 1)) {
        phydro->CalculateFluxes(phydro->w,  pfield->b,  pfield->bcc, 1);
      } else {
        phydro->CalculateFluxes(phydro->w,  pfield->b,  pfield->bcc, pmb->precon->xorder);
      }
    }
    return TaskStatus::next;
  }
  return TaskStatus::fail;
}

//----------------------------------------------------------------------------------------
// Functions to calculates EMFs

TaskStatus TimeIntegratorTaskList::CalculateEMF(MeshBlock *pmb, int stage) {
  if (stage <= nstages) {
    if (stage_wghts[stage-1].main_stage) {
      pmb->pfield->ComputeCornerE(pmb->phydro->w,  pmb->pfield->bcc);
    }
    return TaskStatus::next;
  }
  return TaskStatus::fail;
}

//----------------------------------------------------------------------------------------
// Functions to communicate fluxes between MeshBlocks for flux correction with AMR

TaskStatus TimeIntegratorTaskList::SendHydroFlux(MeshBlock *pmb, int stage) {
  if (stage <= nstages) {
    if (stage_wghts[stage-1].main_stage ||
        pmb->pmy_mesh->sts_loc == TaskType::op_split_before ||
        pmb->pmy_mesh->sts_loc == TaskType::op_split_after) {
      pmb->phydro->hbvar.SendFluxCorrection();
    }
    return TaskStatus::success;
  }
  return TaskStatus::fail;
}

//----------------------------------------------------------------------------------------
// Functions to communicate emf between MeshBlocks for flux correction with AMR

TaskStatus TimeIntegratorTaskList::SendEMF(MeshBlock *pmb, int stage) {
  if (stage <= nstages) {
    if (stage_wghts[stage-1].main_stage ||
        pmb->pmy_mesh->sts_loc == TaskType::op_split_before ||
        pmb->pmy_mesh->sts_loc == TaskType::op_split_after) {
      pmb->pfield->fbvar.SendFluxCorrection();
    }
    return TaskStatus::success;
  }
  return TaskStatus::fail;
}

//----------------------------------------------------------------------------------------
// Functions to receive fluxes between MeshBlocks

TaskStatus TimeIntegratorTaskList::ReceiveAndCorrectHydroFlux(MeshBlock *pmb, int stage) {
  if (stage <= nstages) {
    if (stage_wghts[stage-1].main_stage ||
        pmb->pmy_mesh->sts_loc == TaskType::op_split_before ||
        pmb->pmy_mesh->sts_loc == TaskType::op_split_after) {
      if (pmb->phydro->hbvar.ReceiveFluxCorrection()) {
        return TaskStatus::next;
      } else {
        return TaskStatus::fail;
      }
    } else {
      return TaskStatus::next;
    }
  }
  return TaskStatus::fail;
}

//----------------------------------------------------------------------------------------
// Functions to receive emf between MeshBlocks

TaskStatus TimeIntegratorTaskList::ReceiveAndCorrectEMF(MeshBlock *pmb, int stage) {
  if (stage <= nstages) {
    if (stage_wghts[stage-1].main_stage ||
        pmb->pmy_mesh->sts_loc == TaskType::op_split_before ||
        pmb->pmy_mesh->sts_loc == TaskType::op_split_after) {
      if (pmb->pfield->fbvar.ReceiveFluxCorrection()) {
        return TaskStatus::next;
      } else {
        return TaskStatus::fail;
      }
    } else {
      return TaskStatus::next;
    }
  }
  return TaskStatus::fail;
}

//----------------------------------------------------------------------------------------
// Functions to integrate Hydro variables

TaskStatus TimeIntegratorTaskList::IntegrateHydro(MeshBlock *pmb, int stage) {
  Hydro *ph = pmb->phydro;
  Field *pf = pmb->pfield;

  if (pmb->pmy_mesh->fluid_setup != FluidFormulation::evolve) return TaskStatus::next;

  if (stage <= nstages) {
    if (stage_wghts[stage-1].main_stage) {
      // This time-integrator-specific averaging operation logic is identical to FieldInt
      Real ave_wghts[5];
      ave_wghts[0] = 1.0;
      ave_wghts[1] = stage_wghts[stage-1].delta;
      ave_wghts[2] = 0.0;
      ave_wghts[3] = 0.0;
      ave_wghts[4] = 0.0;
      pmb->WeightedAve(ph->u1, ph->u, ph->u2, ph->u0, ph->fl_div, ave_wghts);

      ave_wghts[0] = stage_wghts[stage-1].gamma_1;
      ave_wghts[1] = stage_wghts[stage-1].gamma_2;
      ave_wghts[2] = stage_wghts[stage-1].gamma_3;
      if (ave_wghts[0] == 0.0 && ave_wghts[1] == 1.0 && ave_wghts[2] == 0.0)
        ph->u.SwapAthenaArray(ph->u1);
      else
        pmb->WeightedAve(ph->u, ph->u1, ph->u2, ph->u0, ph->fl_div, ave_wghts);

      const Real wght = stage_wghts[stage-1].beta*pmb->pmy_mesh->dt;
      ph->AddFluxDivergence(wght, ph->u);
      // add coordinate (geometric) source terms
      pmb->pcoord->AddCoordTermsDivergence(wght, ph->flux, ph->w, pf->bcc, ph->u);

      // Hardcode an additional flux divergence weighted average for the penultimate
      // stage of SSPRK(5,4) since it cannot be expressed in a 3S* framework
      if (stage == 4 && integrator == "ssprk5_4") {
        // From Gottlieb (2009), u^(n+1) partial calculation
        ave_wghts[0] = -1.0; // -u^(n) coeff.
        ave_wghts[1] = 0.0;
        ave_wghts[2] = 0.0;
        const Real beta = 0.063692468666290; // F(u^(3)) coeff.
        const Real wght_ssp = beta*pmb->pmy_mesh->dt;
        // writing out to u2 register
        pmb->WeightedAve(ph->u2, ph->u1, ph->u2, ph->u0, ph->fl_div, ave_wghts);
        ph->AddFluxDivergence(wght_ssp, ph->u2);
        // add coordinate (geometric) source terms
        pmb->pcoord->AddCoordTermsDivergence(wght_ssp, ph->flux, ph->w, pf->bcc, ph->u2);
      }
    }
    return TaskStatus::next;
  }
  return TaskStatus::fail;
}

//----------------------------------------------------------------------------------------
// Functions to integrate Field variables


TaskStatus TimeIntegratorTaskList::IntegrateField(MeshBlock *pmb, int stage) {
  Field *pf = pmb->pfield;

  if (pmb->pmy_mesh->fluid_setup != FluidFormulation::evolve) return TaskStatus::next;

  if (stage <= nstages) {
    if (stage_wghts[stage-1].main_stage) {
      // This time-integrator-specific averaging operation logic is identical to HydroInt
      Real ave_wghts[5];
      ave_wghts[0] = 1.0;
      ave_wghts[1] = stage_wghts[stage-1].delta;
      ave_wghts[2] = 0.0;
      ave_wghts[3] = 0.0;
      ave_wghts[4] = 0.0;
      pmb->WeightedAve(pf->b1, pf->b, pf->b2, pf->b0, pf->ct_update, ave_wghts);

      ave_wghts[0] = stage_wghts[stage-1].gamma_1;
      ave_wghts[1] = stage_wghts[stage-1].gamma_2;
      ave_wghts[2] = stage_wghts[stage-1].gamma_3;
      if (ave_wghts[0] == 0.0 && ave_wghts[1] == 1.0 && ave_wghts[2] == 0.0) {
        pf->b.x1f.SwapAthenaArray(pf->b1.x1f);
        pf->b.x2f.SwapAthenaArray(pf->b1.x2f);
        pf->b.x3f.SwapAthenaArray(pf->b1.x3f);
      } else {
        pmb->WeightedAve(pf->b, pf->b1, pf->b2, pf->b0, pf->ct_update, ave_wghts);
      }

      pf->CT(stage_wghts[stage-1].beta*pmb->pmy_mesh->dt, pf->b);
    }
    return TaskStatus::next;
  }
  return TaskStatus::fail;
}

//----------------------------------------------------------------------------------------
//! Functions to add source terms

TaskStatus TimeIntegratorTaskList::AddSourceTerms(MeshBlock *pmb, int stage) {
  Hydro *ph = pmb->phydro;
  Field *pf = pmb->pfield;
  PassiveScalars *ps = pmb->pscalars;

  // return if there are no source terms to be added
  if (!(ph->hsrc.hydro_sourceterms_defined)
      || pmb->pmy_mesh->fluid_setup != FluidFormulation::evolve) return TaskStatus::next;

  if (stage <= nstages) {
    if (stage_wghts[stage-1].main_stage) {
      // Time at beginning of stage for u()
      Real t_start_stage = pmb->pmy_mesh->time
                           + stage_wghts[(stage-1)].sbeta*pmb->pmy_mesh->dt;
      // Scaled coefficient for RHS update
      Real dt = (stage_wghts[(stage-1)].beta)*(pmb->pmy_mesh->dt);
      // Evaluate the source terms at the time at the beginning of the stage
      ph->hsrc.AddSourceTerms(t_start_stage, dt, ph->flux, ph->w, ps->r, pf->bcc,
                                   ph->u, ps->s);
    }
    return TaskStatus::next;
  }
  return TaskStatus::fail;
}

//----------------------------------------------------------------------------------------
//! Functions to calculate hydro diffusion fluxes (stored in HydroDiffusion::visflx[],
//! cndflx[], added at the end of Hydro::CalculateFluxes()

TaskStatus TimeIntegratorTaskList::DiffuseHydro(MeshBlock *pmb, int stage) {
  Hydro *ph = pmb->phydro;
  Field *pf = pmb->pfield;

  // return if there are no diffusion to be added
  if (!(ph->hdif.hydro_diffusion_defined)
      || pmb->pmy_mesh->fluid_setup != FluidFormulation::evolve) return TaskStatus::next;

  if (stage <= nstages) {
    if (stage_wghts[stage-1].main_stage ||
        pmb->pmy_mesh->sts_loc == TaskType::op_split_before ||
        pmb->pmy_mesh->sts_loc == TaskType::op_split_after) {
      // if using orbital advection, put modified conservative into the function
      if (pmb->porb->orbital_advection_defined) {
        pmb->porb->ConvertOrbitalSystem(ph->w, ph->u, OrbitalTransform::prim);
        ph->hdif.CalcDiffusionFlux(ph->w, pmb->porb->w_orb, pf->bcc);
      } else {
        ph->hdif.CalcDiffusionFlux(ph->w, ph->w, pf->bcc);
      }
    }
    return TaskStatus::next;
  }
  return TaskStatus::fail;
}

//----------------------------------------------------------------------------------------
//! Functions to calculate diffusion EMF

TaskStatus TimeIntegratorTaskList::DiffuseField(MeshBlock *pmb, int stage) {
  Field *pf = pmb->pfield;

  // return if there are no diffusion to be added
  if (!(pf->fdif.field_diffusion_defined)) return TaskStatus::next;

  if (stage <= nstages) {
    if (stage_wghts[stage-1].main_stage ||
        pmb->pmy_mesh->sts_loc == TaskType::op_split_before ||
        pmb->pmy_mesh->sts_loc == TaskType::op_split_after) {
      // TODO(pdmullen): DiffuseField is also called in SuperTimeStepTaskLsit.
      // It must skip Hall effect (once implemented) diffusion process in STS
      // and always calculate those terms in the main integrator.
      pf->fdif.CalcDiffusionEMF(pf->b, pf->bcc, pf->e);
    }
    return TaskStatus::next;
  }
  return TaskStatus::fail;
}

//----------------------------------------------------------------------------------------
//! Functions to communicate Hydro variables between MeshBlocks

TaskStatus TimeIntegratorTaskList::SendHydro(MeshBlock *pmb, int stage) {
  if (stage <= nstages) {
    // Swap Hydro quantity in BoundaryVariable interface back to conserved var formulation
    // (also needed in SetBoundariesHydro(), since the tasks are independent)
    pmb->phydro->hbvar.SwapHydroQuantity(pmb->phydro->u, HydroBoundaryQuantity::cons);
    pmb->phydro->hbvar.SendBoundaryBuffers();
  } else {
    return TaskStatus::fail;
  }
  return TaskStatus::success;
}

//----------------------------------------------------------------------------------------
//! Functions to communicate Field variables between MeshBlocks

TaskStatus TimeIntegratorTaskList::SendField(MeshBlock *pmb, int stage) {
  if (stage <= nstages) {
    pmb->pfield->fbvar.SendBoundaryBuffers();
  } else {
    return TaskStatus::fail;
  }
  return TaskStatus::success;
}

//----------------------------------------------------------------------------------------
//! Functions to receive Hydro variables between MeshBlocks

TaskStatus TimeIntegratorTaskList::ReceiveHydro(MeshBlock *pmb, int stage) {
  bool ret;
  if (stage <= nstages) {
    ret = pmb->phydro->hbvar.ReceiveBoundaryBuffers();
  } else {
    return TaskStatus::fail;
  }
  if (ret) {
    return TaskStatus::success;
  } else {
    return TaskStatus::fail;
  }
}

//----------------------------------------------------------------------------------------
//! Functions to receive Field variables between MeshBlocks

TaskStatus TimeIntegratorTaskList::ReceiveField(MeshBlock *pmb, int stage) {
  bool ret;
  if (stage <= nstages) {
    ret = pmb->pfield->fbvar.ReceiveBoundaryBuffers();
  } else {
    return TaskStatus::fail;
  }
  if (ret) {
    return TaskStatus::success;
  } else {
    return TaskStatus::fail;
  }
}

//----------------------------------------------------------------------------------------
//! Functions to set Hydro boundaries

TaskStatus TimeIntegratorTaskList::SetBoundariesHydro(MeshBlock *pmb, int stage) {
  if (stage <= nstages) {
    pmb->phydro->hbvar.SwapHydroQuantity(pmb->phydro->u, HydroBoundaryQuantity::cons);
    pmb->phydro->hbvar.SetBoundaries();
    return TaskStatus::success;
  }
  return TaskStatus::fail;
}

//----------------------------------------------------------------------------------------
//! Functions to set Field boundaries

TaskStatus TimeIntegratorTaskList::SetBoundariesField(MeshBlock *pmb, int stage) {
  if (stage <= nstages) {
    pmb->pfield->fbvar.SetBoundaries();
    return TaskStatus::success;
  }
  return TaskStatus::fail;
}

//----------------------------------------------------------------------------------------
//! Functions to communicate Hydro variables between MeshBlocks with shear

TaskStatus TimeIntegratorTaskList::SendHydroShear(MeshBlock *pmb, int stage) {
  if (stage <= nstages) {
    pmb->phydro->hbvar.SendShearingBoxBoundaryBuffers();
  } else {
    return TaskStatus::fail;
  }
  return TaskStatus::success;
}

//----------------------------------------------------------------------------------------
//! Functions to communicate Hydro variables between MeshBlocks with shear

TaskStatus TimeIntegratorTaskList::ReceiveHydroShear(MeshBlock *pmb, int stage) {
  bool ret;
  ret = false;
  if (stage <= nstages) {
    ret = pmb->phydro->hbvar.ReceiveShearingBoxBoundaryBuffers();
  } else {
    return TaskStatus::fail;
  }
  if (ret) {
    pmb->phydro->hbvar.SetShearingBoxBoundaryBuffers();
    return TaskStatus::success;
  } else {
    return TaskStatus::fail;
  }
}

//----------------------------------------------------------------------------------------
//! Functions to communicate Field variables between MeshBlocks with shear

TaskStatus TimeIntegratorTaskList::SendHydroFluxShear(MeshBlock *pmb, int stage) {
  if (stage <= nstages) {
    if (stage_wghts[stage-1].main_stage ||
        pmb->pmy_mesh->sts_loc == TaskType::op_split_before ||
        pmb->pmy_mesh->sts_loc == TaskType::op_split_after) {
      pmb->phydro->hbvar.SendFluxShearingBoxBoundaryBuffers();
    }
    return TaskStatus::success;
  }
  return TaskStatus::fail;
}


TaskStatus TimeIntegratorTaskList::ReceiveHydroFluxShear(MeshBlock *pmb, int stage) {
  if (stage <= nstages) {
    if (stage_wghts[stage-1].main_stage ||
        pmb->pmy_mesh->sts_loc == TaskType::op_split_before ||
        pmb->pmy_mesh->sts_loc == TaskType::op_split_after) {
      if (pmb->phydro->hbvar.ReceiveFluxShearingBoxBoundaryBuffers()) {
        pmb->phydro->hbvar.SetFluxShearingBoxBoundaryBuffers();
        return TaskStatus::success;
      } else {
        return TaskStatus::fail;
      }
    } else {
      return TaskStatus::success;
    }
  }
  return TaskStatus::fail;
}


TaskStatus TimeIntegratorTaskList::SendFieldShear(MeshBlock *pmb, int stage) {
  if (stage <= nstages) {
    pmb->pfield->fbvar.SendShearingBoxBoundaryBuffers();
  } else {
    return TaskStatus::fail;
  }
  return TaskStatus::success;
}

//----------------------------------------------------------------------------------------
//! Functions to communicate Field variables between MeshBlocks with shear

TaskStatus TimeIntegratorTaskList::ReceiveFieldShear(MeshBlock *pmb, int stage) {
  bool ret;
  ret = false;
  if (stage <= nstages) {
    ret = pmb->pfield->fbvar.ReceiveShearingBoxBoundaryBuffers();
  } else {
    return TaskStatus::fail;
  }
  if (ret) {
    pmb->pfield->fbvar.SetShearingBoxBoundaryBuffers();
    return TaskStatus::success;
  } else {
    return TaskStatus::fail;
  }
}

//----------------------------------------------------------------------------------------
//! Functions to communicate EMFs between MeshBlocks with shear

TaskStatus TimeIntegratorTaskList::SendEMFShear(MeshBlock *pmb, int stage) {
  if (stage <= nstages) {
    if (stage_wghts[stage-1].main_stage ||
        pmb->pmy_mesh->sts_loc == TaskType::op_split_before ||
        pmb->pmy_mesh->sts_loc == TaskType::op_split_after) {
      pmb->pfield->fbvar.SendEMFShearingBoxBoundaryCorrection();
    }
    return TaskStatus::success;
  }
  return TaskStatus::fail;
}

//----------------------------------------------------------------------------------------
//! Functions to communicate EMFs between MeshBlocks with shear

TaskStatus TimeIntegratorTaskList::ReceiveEMFShear(MeshBlock *pmb, int stage) {
  if (stage <= nstages) {
    if (stage_wghts[stage-1].main_stage ||
        pmb->pmy_mesh->sts_loc == TaskType::op_split_before ||
        pmb->pmy_mesh->sts_loc == TaskType::op_split_after) {
      if (pmb->pfield->fbvar.ReceiveEMFShearingBoxBoundaryCorrection()) {
        pmb->pfield->fbvar.SetEMFShearingBoxBoundaryCorrection();
        return TaskStatus::success;
      } else {
        return TaskStatus::fail;
      }
    } else {
      return TaskStatus::success;
    }
  }
  return TaskStatus::fail;
}

//--------------------------------------------------------------------------------------
// Functions for everything else

TaskStatus TimeIntegratorTaskList::Prolongation(MeshBlock *pmb, int stage) {
  BoundaryValues *pbval = pmb->pbval;

  if (stage <= nstages) {
    // Time at the end of stage for (u, b) register pair
    Real t_end_stage = pmb->pmy_mesh->time
                       + stage_wghts[(stage-1)].ebeta*pmb->pmy_mesh->dt;
    // Scaled coefficient for RHS time-advance within stage
    Real dt = (stage_wghts[(stage-1)].beta)*(pmb->pmy_mesh->dt);
    pbval->ProlongateBoundaries(t_end_stage, dt, pmb->pbval->bvars_main_int);
    return TaskStatus::success;
  }
  return TaskStatus::fail;
}


TaskStatus TimeIntegratorTaskList::Primitives(MeshBlock *pmb, int stage) {
  Hydro *ph = pmb->phydro;
  Field *pf = pmb->pfield;
  PassiveScalars *ps = pmb->pscalars;
  BoundaryValues *pbval = pmb->pbval;

  int il = pmb->is, iu = pmb->ie, jl = pmb->js, ju = pmb->je, kl = pmb->ks, ku = pmb->ke;
  if (pbval->nblevel[1][1][0] != -1) il -= NGHOST;
  if (pbval->nblevel[1][1][2] != -1) iu += NGHOST;
  if (pbval->nblevel[1][0][1] != -1) jl -= NGHOST;
  if (pbval->nblevel[1][2][1] != -1) ju += NGHOST;
  if (pbval->nblevel[0][1][1] != -1) kl -= NGHOST;
  if (pbval->nblevel[2][1][1] != -1) ku += NGHOST;

  if (stage <= nstages) {
    // At beginning of this task, ph->w contains previous stage's W(U) output
    // and ph->w1 is used as a register to store the current stage's output.
    // For the second order integrators VL2 and RK2, the prim_old initial guess for the
    // Newton-Raphson solver in GR EOS uses the following abscissae:
    // stage=1: W at t^n and
    // stage=2: W at t^{n+1/2} (VL2) or t^{n+1} (RK2)
    pmb->peos->ConservedToPrimitive(ph->u, ph->w, pf->b,
                                    ph->w1, pf->bcc, pmb->pcoord,
                                    il, iu, jl, ju, kl, ku);
    if (pmb->porb->orbital_advection_defined) {
      pmb->porb->ResetOrbitalSystemConversionFlag();
    }
    if (NSCALARS > 0) {
      // r1/r_old for GR is currently unused:
      pmb->peos->PassiveScalarConservedToPrimitive(ps->s, ph->u, ps->r, ps->r,
                                                   pmb->pcoord, il, iu, jl, ju, kl, ku);
    }
    // fourth-order EOS:
    if (pmb->precon->xorder == 4) {
      // for hydro, shrink buffer by 1 on all sides
      if (pbval->nblevel[1][1][0] != -1) il += 1;
      if (pbval->nblevel[1][1][2] != -1) iu -= 1;
      if (pbval->nblevel[1][0][1] != -1) jl += 1;
      if (pbval->nblevel[1][2][1] != -1) ju -= 1;
      if (pbval->nblevel[0][1][1] != -1) kl += 1;
      if (pbval->nblevel[2][1][1] != -1) ku -= 1;
      // for MHD, shrink buffer by 3
      // TODO(felker): add MHD loop limit calculation for 4th order W(U)
      // Apply physical boundaries prior to 4th order W(U)
      // Time at the end of stage for (u, b) register pair
      Real t_end_stage = pmb->pmy_mesh->time
                         + stage_wghts[(stage-1)].ebeta*pmb->pmy_mesh->dt;
      // Scaled coefficient for RHS time-advance within stage
      Real dt = (stage_wghts[(stage-1)].beta)*(pmb->pmy_mesh->dt);
      // Swap Hydro and (possibly) passive scalar quantities in BoundaryVariable interface
      // from conserved to primitive formulations:
      ph->hbvar.SwapHydroQuantity(ph->w1, HydroBoundaryQuantity::prim);
      if (NSCALARS > 0) {
        ps->sbvar.var_cc = &(ps->r);
        if (pmb->pmy_mesh->multilevel) {
          ps->sbvar.coarse_buf = &(ps->coarse_r_);
        }
      }
      pbval->ApplyPhysicalBoundaries(t_end_stage, dt, pmb->pbval->bvars_main_int);
      // Perform 4th order W(U)
      pmb->peos->ConservedToPrimitiveCellAverage(ph->u, ph->w, pf->b,
                                                 ph->w1, pf->bcc, pmb->pcoord,
                                                 il, iu, jl, ju, kl, ku);
      if (NSCALARS > 0) {
        pmb->peos->PassiveScalarConservedToPrimitiveCellAverage(
            ps->s, ps->r, ps->r, pmb->pcoord, il, iu, jl, ju, kl, ku);
      }
    }
    // swap AthenaArray data pointers so that w now contains the updated w_out
    ph->w.SwapAthenaArray(ph->w1);
    // r1/r_old for GR is currently unused:
    // ps->r.SwapAthenaArray(ps->r1);
    return TaskStatus::success;
  }
  return TaskStatus::fail;
}


TaskStatus TimeIntegratorTaskList::PhysicalBoundary(MeshBlock *pmb, int stage) {
  Hydro *ph = pmb->phydro;
  PassiveScalars *ps = pmb->pscalars;
  BoundaryValues *pbval = pmb->pbval;

  if (stage <= nstages) {
    // Time at the end of stage for (u, b) register pair
    Real t_end_stage = pmb->pmy_mesh->time
                       + stage_wghts[(stage-1)].ebeta*pmb->pmy_mesh->dt;
    // Scaled coefficient for RHS time-advance within stage
    Real dt = (stage_wghts[(stage-1)].beta)*(pmb->pmy_mesh->dt);
    // Swap Hydro and (possibly) passive scalar quantities in BoundaryVariable interface
    // from conserved to primitive formulations:
    ph->hbvar.SwapHydroQuantity(ph->w, HydroBoundaryQuantity::prim);
    if (NSCALARS > 0) {
      ps->sbvar.var_cc = &(ps->r);
      if (pmb->pmy_mesh->multilevel) {
        ps->sbvar.coarse_buf = &(ps->coarse_r_);
      }
    }
    pbval->ApplyPhysicalBoundaries(t_end_stage, dt, pmb->pbval->bvars_main_int);
    return TaskStatus::success;
  }
  return TaskStatus::fail;
}


TaskStatus TimeIntegratorTaskList::UserWork(MeshBlock *pmb, int stage) {
  if (stage != nstages) return TaskStatus::success; // only do on last stage

  pmb->UserWorkInLoop();
  return TaskStatus::success;
}


TaskStatus TimeIntegratorTaskList::NewBlockTimeStep(MeshBlock *pmb, int stage) {
  if (stage != nstages) return TaskStatus::success; // only do on last stage

  pmb->phydro->NewBlockTimeStep();
  return TaskStatus::success;
}


TaskStatus TimeIntegratorTaskList::CheckRefinement(MeshBlock *pmb, int stage) {
  if (stage != nstages) return TaskStatus::success; // only do on last stage

  pmb->pmr->CheckRefinementCondition();
  return TaskStatus::success;
}


TaskStatus TimeIntegratorTaskList::CalculateScalarFlux(MeshBlock *pmb, int stage) {
  PassiveScalars *ps = pmb->pscalars;
  if (stage <= nstages) {
    if (stage_wghts[stage-1].main_stage) {
      if ((integrator == "vl2") && (stage-stage_wghts[0].orbital_stage == 1)) {
        ps->CalculateFluxes(ps->r, 1);
      } else {
        ps->CalculateFluxes(ps->r, pmb->precon->xorder);
      }
    }
    return TaskStatus::next;
  }
  return TaskStatus::fail;
}


TaskStatus TimeIntegratorTaskList::SendScalarFlux(MeshBlock *pmb, int stage) {
  if (stage <= nstages) {
    if (stage_wghts[stage-1].main_stage ||
        pmb->pmy_mesh->sts_loc == TaskType::op_split_before ||
        pmb->pmy_mesh->sts_loc == TaskType::op_split_after) {
      pmb->pscalars->sbvar.SendFluxCorrection();
    }
    return TaskStatus::success;
  }
  return TaskStatus::fail;
}


TaskStatus TimeIntegratorTaskList::ReceiveScalarFlux(MeshBlock *pmb, int stage) {
  if (stage <= nstages) {
    if (stage_wghts[stage-1].main_stage ||
        pmb->pmy_mesh->sts_loc == TaskType::op_split_before ||
        pmb->pmy_mesh->sts_loc == TaskType::op_split_after) {
      if (pmb->pscalars->sbvar.ReceiveFluxCorrection()) {
        return TaskStatus::next;
      } else {
        return TaskStatus::fail;
      }
    } else {
      return TaskStatus::next;
    }
  }
  return TaskStatus::fail;
}


TaskStatus TimeIntegratorTaskList::IntegrateScalars(MeshBlock *pmb, int stage) {
  if (pmb->pmy_mesh->fluid_setup == FluidFormulation::fixed) return TaskStatus::next;

  PassiveScalars *ps = pmb->pscalars;

  if (stage <= nstages) {
    if (stage_wghts[stage-1].main_stage) {
      // This time-integrator-specific averaging operation logic is identical to
      // IntegrateHydro, IntegrateField
      Real ave_wghts[5];
      ave_wghts[0] = 1.0;
      ave_wghts[1] = stage_wghts[stage-1].delta;
      ave_wghts[2] = 0.0;
      ave_wghts[3] = 0.0;
      ave_wghts[4] = 0.0;
      pmb->WeightedAve(ps->s1, ps->s, ps->s2, ps->s0, ps->s_fl_div, ave_wghts);

      ave_wghts[0] = stage_wghts[stage-1].gamma_1;
      ave_wghts[1] = stage_wghts[stage-1].gamma_2;
      ave_wghts[2] = stage_wghts[stage-1].gamma_3;
      if (ave_wghts[0] == 0.0 && ave_wghts[1] == 1.0 && ave_wghts[2] == 0.0)
        ps->s.SwapAthenaArray(ps->s1);
      else
        pmb->WeightedAve(ps->s, ps->s1, ps->s2, ps->s0, ps->s_fl_div, ave_wghts);

      const Real wght = stage_wghts[stage-1].beta*pmb->pmy_mesh->dt;
      ps->AddFluxDivergence(wght, ps->s);

      // Hardcode an additional flux divergence weighted average for the penultimate
      // stage of SSPRK(5,4) since it cannot be expressed in a 3S* framework
      if (stage == 4 && integrator == "ssprk5_4") {
        // From Gottlieb (2009), u^(n+1) partial calculation
        ave_wghts[0] = -1.0; // -u^(n) coeff.
        ave_wghts[1] = 0.0;
        ave_wghts[2] = 0.0;
        const Real beta = 0.063692468666290; // F(u^(3)) coeff.
        const Real wght_ssp = beta*pmb->pmy_mesh->dt;
        // writing out to s2 register
        pmb->WeightedAve(ps->s2, ps->s1, ps->s2, ps->s0, ps->s_fl_div, ave_wghts);
        ps->AddFluxDivergence(wght_ssp, ps->s2);
      }
    }
    return TaskStatus::next;
  }
  return TaskStatus::fail;
}

TaskStatus TimeIntegratorTaskList::IntegrateChemistry(MeshBlock *pmb, int stage) {
//integrate chemistry reactions
#ifdef INCLUDE_CHEMISTRY
  if (stage != nstages) return TaskStatus::success; // only do on last stage

  pmb->pscalars->odew.Integrate(pmb->pmy_mesh->time, pmb->pmy_mesh->dt);
#endif
  return TaskStatus::next;
}

TaskStatus TimeIntegratorTaskList::SendScalars(MeshBlock *pmb, int stage) {
  if (stage <= nstages) {
    // Swap PassiveScalars quantity in BoundaryVariable interface back to conserved var
    // formulation (also needed in SetBoundariesScalars() since the tasks are independent)
    pmb->pscalars->sbvar.var_cc = &(pmb->pscalars->s);
    if (pmb->pmy_mesh->multilevel) {
      pmb->pscalars->sbvar.coarse_buf = &(pmb->pscalars->coarse_s_);
    }
    pmb->pscalars->sbvar.SendBoundaryBuffers();
  } else {
    return TaskStatus::fail;
  }
  return TaskStatus::success;
}


TaskStatus TimeIntegratorTaskList::ReceiveScalars(MeshBlock *pmb, int stage) {
  bool ret;
  if (stage <= nstages) {
    ret = pmb->pscalars->sbvar.ReceiveBoundaryBuffers();
  } else {
    return TaskStatus::fail;
  }
  if (ret) {
    return TaskStatus::success;
  } else {
    return TaskStatus::fail;
  }
  return TaskStatus::success;
}


TaskStatus TimeIntegratorTaskList::SetBoundariesScalars(MeshBlock *pmb, int stage) {
  if (stage <= nstages) {
    // Set PassiveScalars quantity in BoundaryVariable interface to cons var formulation
    pmb->pscalars->sbvar.var_cc = &(pmb->pscalars->s);
    if (pmb->pmy_mesh->multilevel) {
      pmb->pscalars->sbvar.coarse_buf = &(pmb->pscalars->coarse_s_);
    }
    pmb->pscalars->sbvar.SetBoundaries();
    return TaskStatus::success;
  }
  return TaskStatus::fail;
}


TaskStatus TimeIntegratorTaskList::DiffuseScalars(MeshBlock *pmb, int stage) {
  if (pmb->pmy_mesh->fluid_setup == FluidFormulation::fixed) return TaskStatus::next;

  PassiveScalars *ps = pmb->pscalars;
  Hydro *ph = pmb->phydro;
  // return if there are no diffusion to be added
  if (!(ps->scalar_diffusion_defined))
    return TaskStatus::next;

  if (stage <= nstages) {
    if (stage_wghts[stage-1].main_stage ||
        pmb->pmy_mesh->sts_loc == TaskType::op_split_before ||
        pmb->pmy_mesh->sts_loc == TaskType::op_split_after) {
      // TODO(felker): adapted directly from HydroDiffusion::ClearFlux. Deduplicate
      ps->diffusion_flx[X1DIR].ZeroClear();
      ps->diffusion_flx[X2DIR].ZeroClear();
      ps->diffusion_flx[X3DIR].ZeroClear();

      // unlike HydroDiffusion, only 1x passive scalar diffusive process is allowed, so
      // there is no need for counterpart to wrapper fn HydroDiffusion::CalcDiffusionFlux
      ps->DiffusiveFluxIso(ps->r, ph->w, ps->diffusion_flx);
    }
    return TaskStatus::next;
  }
  return TaskStatus::fail;
}


TaskStatus TimeIntegratorTaskList::SendScalarsShear(MeshBlock *pmb, int stage) {
  if (stage <= nstages) {
    pmb->pscalars->sbvar.SendShearingBoxBoundaryBuffers();
  } else {
    return TaskStatus::fail;
  }
  return TaskStatus::success;
}


TaskStatus TimeIntegratorTaskList::ReceiveScalarsShear(MeshBlock *pmb, int stage) {
  bool ret;
  ret = false;
  if (stage <= nstages) {
    ret = pmb->pscalars->sbvar.ReceiveShearingBoxBoundaryBuffers();
  } else {
    return TaskStatus::fail;
  }
  if (ret) {
    pmb->pscalars->sbvar.SetShearingBoxBoundaryBuffers();
    return TaskStatus::success;
  } else {
    return TaskStatus::fail;
  }
}


TaskStatus TimeIntegratorTaskList::SendScalarsFluxShear(MeshBlock *pmb, int stage) {
  if (stage <= nstages) {
    if (stage_wghts[stage-1].main_stage ||
        pmb->pmy_mesh->sts_loc == TaskType::op_split_before ||
        pmb->pmy_mesh->sts_loc == TaskType::op_split_after) {
      pmb->pscalars->sbvar.SendFluxShearingBoxBoundaryBuffers();
    }
    return TaskStatus::success;
  }
  return TaskStatus::fail;
}


TaskStatus TimeIntegratorTaskList::ReceiveScalarsFluxShear(MeshBlock *pmb, int stage) {
  if (stage <= nstages) {
    if (stage_wghts[stage-1].main_stage ||
        pmb->pmy_mesh->sts_loc == TaskType::op_split_before ||
        pmb->pmy_mesh->sts_loc == TaskType::op_split_after) {
      if (pmb->pscalars->sbvar.ReceiveFluxShearingBoxBoundaryBuffers()) {
        pmb->pscalars->sbvar.SetFluxShearingBoxBoundaryBuffers();
        return TaskStatus::success;
      } else {
        return TaskStatus::fail;
      }
    } else {
      return TaskStatus::success;
    }
  }
  return TaskStatus::fail;
}


TaskStatus TimeIntegratorTaskList::SendHydroOrbital(MeshBlock *pmb, int stage) {
  if (!stage_wghts[stage-1].orbital_stage) {
    return TaskStatus::success;
  } else {
    OrbitalAdvection *porb = pmb->porb;
    if (!porb->orbital_advection_active) return TaskStatus::success;
    Hydro *ph = pmb->phydro;
    PassiveScalars *ps = pmb->pscalars;
    porb->SetOrbitalAdvectionCC(ph->u, ps->s);
    porb->orb_bc->SendBoundaryBuffersCC();
    return TaskStatus::success;
  }
  return TaskStatus::fail;
}


TaskStatus TimeIntegratorTaskList::SendFieldOrbital(MeshBlock *pmb, int stage) {
  if (!stage_wghts[stage-1].orbital_stage) {
    return TaskStatus::success;
  } else {
    OrbitalAdvection *porb = pmb->porb;
    if (!porb->orbital_advection_active) return TaskStatus::success;
    Field *pf = pmb->pfield;
    porb->SetOrbitalAdvectionFC(pf->b);
    porb->orb_bc->SendBoundaryBuffersFC();
    return TaskStatus::success;
  }
  return TaskStatus::fail;
}


TaskStatus TimeIntegratorTaskList::ReceiveHydroOrbital(MeshBlock *pmb, int stage) {
  if (!stage_wghts[stage-1].orbital_stage) {
    return TaskStatus::success;
  } else {
    OrbitalAdvection *porb = pmb->porb;
    if (!porb->orbital_advection_active) return TaskStatus::success;
    if (porb->orb_bc->ReceiveBoundaryBuffersCC()) {
      return TaskStatus::success;
    }
  }
  return TaskStatus::fail;
}


TaskStatus TimeIntegratorTaskList::ReceiveFieldOrbital(MeshBlock *pmb, int stage) {
  if (!stage_wghts[stage-1].orbital_stage) {
    return TaskStatus::success;
  } else {
    OrbitalAdvection *porb = pmb->porb;
    if (!porb->orbital_advection_active) return TaskStatus::success;
    if (porb->orb_bc->ReceiveBoundaryBuffersFC()) {
      return TaskStatus::success;
    }
  }
  return TaskStatus::fail;
}


TaskStatus TimeIntegratorTaskList::CalculateHydroOrbital(MeshBlock *pmb, int stage) {
  if (!stage_wghts[stage-1].orbital_stage) {
    return TaskStatus::success;
  } else {
    OrbitalAdvection *porb = pmb->porb;
    Hydro *ph = pmb->phydro;
    PassiveScalars *ps = pmb->pscalars;
    Real dt = pmb->pmy_mesh->dt
              *(stage_wghts[(stage-1)].ebeta-stage_wghts[(stage-1)].sbeta);
    porb->CalculateOrbitalAdvectionCC(dt, ph->u, ps->s);
    return TaskStatus::success;
  }
  return TaskStatus::fail;
}


TaskStatus TimeIntegratorTaskList::CalculateFieldOrbital(MeshBlock *pmb, int stage) {
  if (!stage_wghts[stage-1].orbital_stage) {
    return TaskStatus::success;
  } else {
    OrbitalAdvection *porb = pmb->porb;
    if (!porb->orbital_advection_active) return TaskStatus::success;
    Field *pf = pmb->pfield;
    Real dt = pmb->pmy_mesh->dt
              *(stage_wghts[(stage-1)].ebeta-stage_wghts[(stage-1)].sbeta);
    porb->CalculateOrbitalAdvectionFC(dt, pf->e);
    pf->CT(1.0, pf->b);
    return TaskStatus::success;
  }
  return TaskStatus::fail;
}
<|MERGE_RESOLUTION|>--- conflicted
+++ resolved
@@ -933,11 +933,7 @@
       AddTask(INT_HYD, CALC_HYDFLX);
     }
     if (NSCALARS > 0) {
-<<<<<<< HEAD
-      AddTask(SRCTERM_HYD,(INT_HYD|INT_SCLR|INT_CHM));
-=======
-      AddTask(SRC_TERM,(INT_HYD|INT_SCLR));
->>>>>>> ae02dd19
+      AddTask(SRC_TERM,(INT_HYD|INT_SCLR|INT_CHM));
     } else {
       AddTask(SRC_TERM,INT_HYD);
     }
@@ -973,20 +969,13 @@
       } else {
         AddTask(INT_SCLR,CALC_SCLRFLX);
       }
-<<<<<<< HEAD
       AddTask(INT_CHM,INT_SCLR);
-=======
->>>>>>> ae02dd19
       if (ORBITAL_ADVECTION) {
         AddTask(SEND_SCLR,CALC_HYDORB);
         AddTask(RECV_SCLR,NONE);
         AddTask(SETB_SCLR,(RECV_SCLR|CALC_HYDORB));
       } else {
-<<<<<<< HEAD
-        AddTask(SEND_SCLR,INT_CHM);
-=======
         AddTask(SEND_SCLR,SRC_TERM);
->>>>>>> ae02dd19
         AddTask(RECV_SCLR,NONE);
         AddTask(SETB_SCLR,(RECV_SCLR|SRC_TERM));
       }
